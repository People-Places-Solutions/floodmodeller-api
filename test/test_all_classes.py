import unittest
import sys
import os

# sys.path.insert(0, os.getcwd())
sys.path.insert(0, os.path.dirname(os.path.dirname(__file__)))
import pandas as pd
from pathlib import Path
<<<<<<< HEAD
from floodmodeller_api import IEF, IED, DAT, ZZN, INP, LF1
=======
from floodmodeller_api import IEF, IED, DAT, ZZN, INP, XML2D
>>>>>>> b31f4dd4
from floodmodeller_api.units import QTBDY

test_workspace = os.path.join(os.path.dirname(__file__), "test_data")


class test_IEF(unittest.TestCase):
    """Basic benchmarking to test IEF class"""

    def setUp(self):
        """Used if there is repetative setup before each test"""
        self.ief_fp = os.path.join(test_workspace, "network.ief")
        with open(self.ief_fp, "r") as ief_file:
            self.data_before = ief_file.read()
        pass

    def test_1(self):
        """IEF: Test str representation equal to ief file with no changes"""
        ief = IEF(self.ief_fp)
        self.assertEqual(ief._write(), self.data_before)


class test_IED(unittest.TestCase):
    """Basic benchmarking to test IED class"""

    def setUp(self):
        """Used if there is repetative setup before each test"""
        self.ied_fp = os.path.join(test_workspace, "network.ied")
        with open(self.ied_fp, "r") as ied_file:
            self.data_before = ied_file.read()
        pass

    def test_1(self):
        """IED: Test str representation equal to ied file with no changes"""
        ied = IED(self.ied_fp)
        self.assertEqual(ied._write(), self.data_before)


class test_DAT(unittest.TestCase):
    """Basic benchmarking to test DAT class"""

    def setUp(self):
        """Used if there is repetative setup before each test"""
        self.dat_fp = os.path.join(test_workspace, "network.DAT")
        self.data_before = DAT(self.dat_fp)._write()

    def test_1(self):
        """DAT: Test str representation equal to dat file with no changes"""
        dat = DAT(self.dat_fp)
        self.assertEqual(dat._write(), self.data_before)

    def test_2(self):
        """DAT: Test changing and reverting section name and dist to next makes no changes"""
        dat = DAT(self.dat_fp)
        prev_name = dat.sections["CSRD10"].name
        prev_dist = dat.sections["CSRD10"].dist_to_next
        dat.sections["CSRD10"].name = "check"
        dat.sections["CSRD10"].dist_to_next = 0.0
        self.assertNotEqual(dat._write(), self.data_before)

        dat.sections["check"].name = prev_name
        dat.sections["check"].dist_to_next = prev_dist
        self.assertEqual(dat._write(), self.data_before)

    def test_3(self):
        """DAT: Test changing and reverting QTBDY hydrograph makes no changes"""
        dat = DAT(self.dat_fp)
        prev_qt = {}
        for name, unit in dat.boundaries.items():
            if type(unit) == QTBDY:
                prev_qt[name] = unit.data.copy()
                unit.data *= 2  # Multiply QT flow data by 2
        self.assertNotEqual(dat._write(), self.data_before)

        for name, qt in prev_qt.items():
            dat.boundaries[name].data = qt  # replace QT flow data with original
        self.assertEqual(dat._write(), self.data_before)

    def test_4(self):
        """DAT: Check all '.dat' files in folder by reading the _write() output into a new DAT instance and checking it stays the same."""
        for datfile in Path(test_workspace).glob("*.dat"):
            dat = DAT(datfile)
            first_output = dat._write()
            dat.save("__temp.dat")
            second_output = DAT("__temp.dat")._write()
            self.assertEqual(first_output, second_output)
            os.remove("__temp.dat")
        try:
            os.remove("__temp.gxy")
        except FileNotFoundError:
            pass


class test_INP(unittest.TestCase):
    """Basic benchmarking to test INP class"""

    def setUp(self):
        """Used if there is repetative setup before each test"""
        self.inp_fp = os.path.join(test_workspace, "network.inp")
        self.data_before = INP(self.inp_fp)._write()
        pass

    def test_1(self):
        """INP: Test str representation equal to inp file with no changes"""
        inp = INP(self.inp_fp)
        self.assertEqual(inp._write(), self.data_before)

    def test_2(self):
        """INP: Test changing and reverting section name and snow catch factor makes no changes"""
        inp = INP(self.inp_fp)
        prev_name = inp.raingauges["1"].name
        prev_scf = inp.raingauges["1"].snow_catch_factor
        inp.raingauges["1"].name = "check"
        inp.raingauges["1"].snow_catch_factor = 1.5
        self.assertNotEqual(inp._write(), self.data_before)

        inp.raingauges["check"].name = prev_name
        inp.raingauges["check"].snow_catch_factor = prev_scf

        self.assertEqual(inp._write(), self.data_before)

    def test_4(self):
        """INP: Check all '.inp' files in folder by reading the _write() output into a new INP instance and checking it stays the same."""
        for inpfile in Path(test_workspace).glob("*.inp"):
            inp = INP(inpfile)
            first_output = inp._write()
            inp.save("__temp.inp")
            second_output = INP("__temp.inp")._write()
            self.assertEqual(first_output, second_output)
            os.remove("__temp.inp")


class test_ZZN(unittest.TestCase):
    """Basic benchmarking to test ZZN class"""

    def setUp(self):
        """Used if there is repetative setup before each test"""
        self.zzn_fp = os.path.join(test_workspace, "network.zzn")
        self.tabCSV_output = pd.read_csv(
            os.path.join(test_workspace, "network_from_tabularCSV.csv")
        )
        self.tabCSV_output["Max State"] = self.tabCSV_output["Max State"].astype(
            "float64"
        )

    def test_1(self):
        """ZZN: Check loading zzn okay using dll"""
        zzn = ZZN(self.zzn_fp)
        zzn.export_to_csv(
            result_type="max",
            save_location=os.path.join(test_workspace, "test_output.csv"),
        )
        output = pd.read_csv(os.path.join(test_workspace, "test_output.csv"))
        output = round(output, 3)  # Round to 3dp

        pd.testing.assert_frame_equal(output, self.tabCSV_output, rtol=0.0001)

class test_LF1(unittest.TestCase):
    """Basic benchmarking to test LF1 class"""

    def setUp(self):
        """Used if there is repetitive setup before each test"""
        self.lf1_fp = os.path.join(test_workspace, "ex3.lf1")

    def test_1(self):
        """LF1: Check info dictionary"""
        lf1 = LF1(self.lf1_fp)
        self.assertEqual(lf1.info["version"], "5.0.0.7752")
        self.assertEqual(lf1.info["max_system_volume"], 270549)
        self.assertEqual(lf1.info["mass_balance_error"], -0.03)
        self.assertEqual(lf1.info["progress"], 100)

    def test_2(self):
        """LF1: Check report_progress()"""
        lf1 = LF1(self.lf1_fp)
        self.assertEqual(lf1.report_progress(), 100)

    def test_3(self):
        """LF1: Check to_dataframe()"""
        lf1 = LF1(self.lf1_fp)
        df = lf1.to_dataframe()
        self.assertEqual(df.iloc[0,3], 6)
        self.assertEqual(df.iloc[-1,-1], 21.06)
        self.assertEqual(df.iloc[4,0], -0.07)

    def test_4(self):
        """LF1: Check IEF.get_lf1()"""
        lf1 = LF1(self.lf1_fp)

        ief_fp = os.path.join(test_workspace, "ex3.ief")
        ief = IEF(ief_fp)
        lf1_from_ief = ief.get_lf1()

        self.assertEqual(lf1._filepath, lf1_from_ief._filepath)
        self.assertDictEqual(lf1.info, lf1_from_ief.info)
        pd.testing.assert_frame_equal(lf1.to_dataframe(), lf1_from_ief.to_dataframe())

class test_XML2D(unittest.TestCase):
    """Basic benchmarking to test XML2D class"""

    def setUp(self):
        """Used if there is repetative setup before each test"""
        self.xml_fp = os.path.join(test_workspace, "Domain1_Q.xml")
        self.data_before = XML2D(self.xml_fp)._write()

    def test_1(self):
        """XML2D: Test str representation equal to xml file with no changes"""
        x2d = XML2D(self.xml_fp)
        self.assertEqual(x2d._write(), self.data_before)

    def test_2(self):
        """XML2D: Test changing and reverting link1d file and dtm makes no changes"""
        x2d = XML2D(self.xml_fp)
        prev_link = x2d.link1d[0]["link"]
        domain = list(x2d.domains)[0]
        prev_dtm = x2d.domains[domain]["topography"]

        x2d.link1d[0]["link"] = "new_link"
        x2d.domains[domain]["topography"] = "new_dtm"
        self.assertNotEqual(x2d._write(), self.data_before)

        x2d.link1d[0]["link"] = prev_link
        x2d.domains[domain]["topography"] = prev_dtm
        self.assertEqual(x2d._write(), self.data_before)

    def test_3(self):
        """XML2D: Check all '.xml' files in folder by reading the _write() output into a
        new XML2D instance and checking it stays the same."""
        for xmlfile in Path(test_workspace).glob("*.xml"):
            x2d = XML2D(xmlfile)
            first_output = x2d._write()
            x2d.save("__temp.xml")
            second_output = XML2D("__temp.xml")._write()
            self.assertEqual(first_output, second_output)
            os.remove("__temp.xml")


if __name__ == "__main__":
    unittest.main(verbosity=2)<|MERGE_RESOLUTION|>--- conflicted
+++ resolved
@@ -6,11 +6,7 @@
 sys.path.insert(0, os.path.dirname(os.path.dirname(__file__)))
 import pandas as pd
 from pathlib import Path
-<<<<<<< HEAD
-from floodmodeller_api import IEF, IED, DAT, ZZN, INP, LF1
-=======
-from floodmodeller_api import IEF, IED, DAT, ZZN, INP, XML2D
->>>>>>> b31f4dd4
+from floodmodeller_api import IEF, IED, DAT, ZZN, INP, XML2D, LF1
 from floodmodeller_api.units import QTBDY
 
 test_workspace = os.path.join(os.path.dirname(__file__), "test_data")
