name: Unit Tests

on:
  push:
    branches: [ '*' ]
  pull_request:
    branches: [ main ]

jobs:
  test:
    runs-on: windows-latest

    strategy:
      matrix:
        python-version: ["3.9", "3.10", "3.11"]

    steps:
      - uses: actions/checkout@v3
      
<<<<<<< HEAD
      - name: Set up Python 3.9
=======
      - name: Set up Python ${{ matrix.python-version }}
>>>>>>> 95e2dde3
        uses: actions/setup-python@v4
        with:
          python-version: ${{ matrix.python-version }}
      
      - name: Install dependencies
        run: |
          python -m pip install --upgrade pip
          pip install -r requirements.txt
      
      - name: Run unit tests
        run: |
          python -m pytest floodmodeller_api/test -v --cov=floodmodeller_api --cov-fail-under=75<|MERGE_RESOLUTION|>--- conflicted
+++ resolved
@@ -17,11 +17,7 @@
     steps:
       - uses: actions/checkout@v3
       
-<<<<<<< HEAD
-      - name: Set up Python 3.9
-=======
       - name: Set up Python ${{ matrix.python-version }}
->>>>>>> 95e2dde3
         uses: actions/setup-python@v4
         with:
           python-version: ${{ matrix.python-version }}
