import json
from pathlib import Path
from typing import Any, Union
#from ._base import FMFile
import pandas as pd

import floodmodeller_api
from .version import __version__


def to_json(obj: Any) -> str:
    """
    Function to convert any flood modeller object into a JSON object

    Args:
        obj (object):  Any flood modeller object (dat, ied, ief, cross sections...)

    Returns:
        A JSON formatted string.
    """
    return json.dumps(recursive_to_json(obj), indent=2)


def is_jsonable(obj: Any) -> bool:
    try:
        json.dumps(obj)
        return True
    except Exception:
        return False


def recursive_to_json(obj: Any, is_top_level: bool = True) -> Any:  # noqa: C901, PLR0911
    """
    Function to undertake a recursion through the different elements of the python object

    Args:
        Obj (object):  Any flood modeller object (dat, ied, ief, cross sections...)

    Returns:
        if the object is serializable, it creates the object to go to the function to_json and to create the JSON file,
        otherwise, it will move back through this function recursively until the object is finally serializable.
    """
    from ._base import FMFile  # noqa: I001
    from .units._base import Unit
    from .units import IIC
    from .backup import File

    if is_jsonable(obj):
        return obj

    if isinstance(obj, pd.DataFrame):
        return {"class": "pandas.DataFrame", "object": obj.to_dict()}
    if isinstance(obj, pd.Series):
        return {"class": "pandas.Series", "object": obj.to_dict()}

    # To convert WindowsPath, no serializable, objects to string, serializable.
    if isinstance(obj, Path):
        return str(obj)

    # Case list or dict of non-jsonable stuff
    if isinstance(obj, list):
        # create list and append
        return [recursive_to_json(item, is_top_level=False) for item in obj]

    # Dictionary to the all the serializable objects
    if isinstance(obj, dict):
        return {key: recursive_to_json(value, is_top_level=False) for key, value in obj.items()}

    # Either a type of FM API Class
    if isinstance(obj, (FMFile, Unit, IIC, File)):  # noqa: RET503
        # Information from the flood modeller object will be included in the JSON output
        # slicing undertaken to remove quotation marks
        return_dict: dict[str, Any] = {"API Class": str(obj.__class__)[8:-2]}
        if is_top_level:
            return_dict["API Version"] = __version__

        return_dict["Object Attributes"] = {
            key: recursive_to_json(value, is_top_level=False) for key, value in obj.__dict__.items()
        }

        return return_dict


def from_json(obj: Union[str, dict]) -> Any:
    """
    Function to convert a JSON string back into Python objects

    Args:
        json_str (str): A JSON string

    Returns:
        A FMP object
    """
    # To convert a JSON string into a python dictionary
    #obj = obj.replace("'", '"')
    if isinstance(obj, str):
        obj = json.loads(obj)
    # probably to identify the type of class to use it when creating the class
    #if obj.get("API Class"):
    #API_class = obj["API Class"]
    obj = obj["Object Attributes"]
    return recursive_from_json(obj)

# function to define the FMP classes inside of the main FMP object.  For instance, a dat class can have many different other objects inside
# def _class_api(api: Any) -> Any:
#     class_sliced = api[18:].replace(".", " ").split()    # it creates a list
#     if len(class_sliced) == 2:    # if there are 2 items in the list, it is not a unit
#         pass
#     elif len(class_sliced) == 3:  # if there are 3 items in the list, it is a unit
#         pass


def recursive_from_json(obj: dict) -> dict:
    """
    Function to undertake a recursion through the different elements of the JSON object

    Args:
        obj (dict):  A JSON dict.  IT was converted from str to dict in from_json

    Returns:
        A FMP object
    """

    #import_list = []
    if "API Class" in obj:
        class_type = obj["API Class"]           # variable with the type of class
        return eval(f"{class_type}").from_json(obj)
    
    if "class" in obj and obj['class'] == "pandas.DataFrame":
        df = pd.DataFrame.from_dict(obj["object"])
        df.index = pd.RangeIndex(len(df))
        return df
    if "class" in obj and obj['class'] == "pandas.Series":
        sr = pd.Series(obj["object"])
        sr.index = sr.index.astype('float64')
        return sr
    
    for key, value in obj.items():
        if isinstance(value, dict):
            obj[key] = recursive_from_json(value)
        elif isinstance(value, list):
            new_list = []
            for item in value:
<<<<<<< HEAD
                if not isinstance(item, dict):
                    continue
                elif isinstance(item, dict):
                    recursive_from_json(item)
        # elif not value:
        #     pass
        # elif isinstance(value, int):
        #     pass
        # elif isinstance(value, float):
        #     pass
        # elif isinstance(value, str):
        #     pass
        elif os.path.isfile(value):
            obj[key] = Path(value)
        elif os.path.isdir(value):
            obj[key] = Path(value)
        elif key == "API Class":
            #print(obj["Object Attributes"])
            #class_api = _class_api(obj["API Class"])
            #print(type(obj["Object Attributes"]))
            class_type = obj["API Class"]           # variable with the type of class
            if value.startswith("floodmodeller_api."):
                #api_dict = obj["Object Attributes"]    # dict with the instances of the FMP object
                #print(obj["API Class"])
                #head_flood_modeller_class = obj["API Class"][:17]   # to slice the api class to be able to solve issue with eval().  See comment by eval().
                #tail_flood_modeller_class = obj["API Class"][18:]
                ##################################################################################
                # import_list.append(head_flood_modeller_class)
                # if len(import_list) == 0:
                #     pass
                # if len(import_list) == 1:
                #     __import__(import_list[0])
                # elif len(import_list) > 1:
                #     for n, i in enumerate(import_list):
                #         if import_list[n] != import_list[n-1]:
                #             __import__(import_list[n])
                ####################################################################################
                #eval(f"__import__({head_flood_modeller_class}).{tail_flood_modeller_class}", {"floodmodeller_api": "floodmodeller_api"}).from_json(obj["Object Attributes"])    # error.  NameError: name 'floodmodeller_api' is not defined.  See bookmark.
                #eval(f"{class_type}.from_json({obj['Object Attributes']})")             # everything inside eval() as string
                #eval(f"{class_type}").from_json(json.dumps(obj["Object Attributes"]))   # instance as string
                eval(f"{class_type}").from_json(obj["Object Attributes"])                # instance as dictionary

=======
                if isinstance(item, dict):
                    new_list.append(recursive_from_json(item))
                else:
                    new_list.append(item)
                    
            obj[key] = new_list
>>>>>>> b2777843

    return obj
<|MERGE_RESOLUTION|>--- conflicted
+++ resolved
@@ -141,56 +141,11 @@
         elif isinstance(value, list):
             new_list = []
             for item in value:
-<<<<<<< HEAD
-                if not isinstance(item, dict):
-                    continue
-                elif isinstance(item, dict):
-                    recursive_from_json(item)
-        # elif not value:
-        #     pass
-        # elif isinstance(value, int):
-        #     pass
-        # elif isinstance(value, float):
-        #     pass
-        # elif isinstance(value, str):
-        #     pass
-        elif os.path.isfile(value):
-            obj[key] = Path(value)
-        elif os.path.isdir(value):
-            obj[key] = Path(value)
-        elif key == "API Class":
-            #print(obj["Object Attributes"])
-            #class_api = _class_api(obj["API Class"])
-            #print(type(obj["Object Attributes"]))
-            class_type = obj["API Class"]           # variable with the type of class
-            if value.startswith("floodmodeller_api."):
-                #api_dict = obj["Object Attributes"]    # dict with the instances of the FMP object
-                #print(obj["API Class"])
-                #head_flood_modeller_class = obj["API Class"][:17]   # to slice the api class to be able to solve issue with eval().  See comment by eval().
-                #tail_flood_modeller_class = obj["API Class"][18:]
-                ##################################################################################
-                # import_list.append(head_flood_modeller_class)
-                # if len(import_list) == 0:
-                #     pass
-                # if len(import_list) == 1:
-                #     __import__(import_list[0])
-                # elif len(import_list) > 1:
-                #     for n, i in enumerate(import_list):
-                #         if import_list[n] != import_list[n-1]:
-                #             __import__(import_list[n])
-                ####################################################################################
-                #eval(f"__import__({head_flood_modeller_class}).{tail_flood_modeller_class}", {"floodmodeller_api": "floodmodeller_api"}).from_json(obj["Object Attributes"])    # error.  NameError: name 'floodmodeller_api' is not defined.  See bookmark.
-                #eval(f"{class_type}.from_json({obj['Object Attributes']})")             # everything inside eval() as string
-                #eval(f"{class_type}").from_json(json.dumps(obj["Object Attributes"]))   # instance as string
-                eval(f"{class_type}").from_json(obj["Object Attributes"])                # instance as dictionary
-
-=======
                 if isinstance(item, dict):
                     new_list.append(recursive_from_json(item))
                 else:
                     new_list.append(item)
                     
             obj[key] = new_list
->>>>>>> b2777843
 
     return obj
