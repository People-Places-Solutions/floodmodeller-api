--- conflicted
+++ resolved
@@ -106,14 +106,10 @@
         return {key: recursive_to_json(value, is_top_level=False) for key, value in obj.items()}
 
     # Either a type of FM API Class
-<<<<<<< HEAD
-    if isinstance(obj, (FMFile, Unit, IIC, File, UrbanSubsection, UrbanUnit)):
-=======
     if isinstance(
         obj,
         (FMFile, Unit, IIC, File, UrbanSubsection, UrbanUnit, FlowTimeProfile),
     ):
->>>>>>> 0597c704
         # Information from the flood modeller object will be included in the JSON output
         # slicing undertaken to remove quotation marks
         return_dict: dict[str, Any] = {"API Class": str(obj.__class__)[8:-2]}
