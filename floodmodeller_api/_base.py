--- conflicted
+++ resolved
@@ -103,11 +103,7 @@
             Path.mkdir(filepath.parent)
 
         string = self._write()
-<<<<<<< HEAD
-        with open(filepath, "w", encoding='cp1252') as _file:  # TODO: investigate this?
-=======
         with open(filepath, "w", encoding="cp1252") as _file: 
->>>>>>> 4b3a5437
             _file.write(string)
         self._filepath = filepath  # Updates the filepath attribute to the given path
 
