"""
Flood Modeller Python API
Copyright (C) 2025 Jacobs U.K. Limited

This program is free software: you can redistribute it and/or modify it under the terms of the GNU General Public License
as published by the Free Software Foundation, either version 3 of the License, or (at your option) any later version.

This program is distributed in the hope that it will be useful, but WITHOUT ANY WARRANTY; without even the implied warranty
of MERCHANTABILITY or FITNESS FOR A PARTICULAR PURPOSE.  See the GNU General Public License for more details.

You should have received a copy of the GNU General Public License along with this program.  If not, see https://www.gnu.org/licenses/.

If you have any query about this program or this License, please contact us at support@floodmodeller.com or write to the following
address: Jacobs UK Limited, Flood Modeller, Cottons Centre, Cottons Lane, London, SE1 2QG, United Kingdom.
"""

from __future__ import annotations

<<<<<<< HEAD
=======
import logging
from typing import ClassVar

>>>>>>> 7342a0ed
import pandas as pd

from floodmodeller_api.validation import _validate_unit

from ._base import Unit
from ._helpers import (
    join_10_char,
    join_n_char_ljust,
    split_10_char,
    split_n_char,
    to_float,
    to_int,
)
from .conveyance import calculate_cross_section_conveyance_cached


class RIVER(Unit):
    """Class to hold and process RIVER unit type. Currently only river units that are 'SECTION' types are supported.
    Other river unit types such as Muskingham will be included in a future release.

    Args:
        name (str, optional): River section name
        comment (str, optional): Comment included in unit
        data (pandas.Dataframe): Dataframe object containing all the cross section data as well as all other relevant data.
            Columns are ``'X', 'Y', 'Mannings n', 'Panel', 'RPL', 'Marker', 'Easting', 'Northing', 'Deactivation', 'SP. Marker'``
        spill1, spill2 (str, optional): Spill label
        lat1, lat2, lat3, lat4 (str, optional): Lateral inflow label
        dist_to_next (float, optional): Distance to next section in metres
        slope (float, optional): Slope used in normal depth calculations
        density (float, optional): Density in kg/m3

    Raises:
        NotImplementedError: Raised if class is initialised without existing river block (i.e. if attempting to create new River unit).
            This will be an option for future releases

    Returns:
        RIVER: Flood Modeller RIVER Unit class object
    """

    _unit = "RIVER"
    _required_columns = (
        "X",
        "Y",
        "Mannings n",
        "Panel",
        "RPL",
        "Marker",
        "Easting",
        "Northing",
        "Deactivation",
        "SP. Marker",
    )

    def _create_from_blank(  # noqa: PLR0913
        self,
        name="new_section",
        comment="",
        spill1="",
        spill2="",
        lat1="",
        lat2="",
        lat3="",
        lat4="",
        dist_to_next=0,
        slope=0.0001,
        density=1000.0,
        data=None,
    ):
        # Initiate new SECTION (currently hardcoding this as default)
        self._subtype = "SECTION"

        for param, val in {
            "name": name,
            "comment": comment,
            "spill1": spill1,
            "spill2": spill2,
            "lat1": lat1,
            "lat2": lat2,
            "lat3": lat3,
            "lat4": lat4,
            "dist_to_next": dist_to_next,
            "slope": slope,
            "density": density,
        }.items():
            setattr(self, param, val)

        self._data = self._enforce_dataframe(data, self._required_columns)
        self._active_data = None

    def _read(self, riv_block):
        """Function to read a given RIVER block and store data as class attributes."""

        self._subtype = self._get_first_word(riv_block[1])
        # Only supporting 'SECTION' subtype for now
        if self.subtype == "SECTION":
            # Extends label line to be correct length before splitting to pick up blank labels
            labels = split_n_char(f"{riv_block[2]:<{7*self._label_len}}", self._label_len)
            self.name = labels[0]
            self.spill1 = labels[1]
            self.spill2 = labels[2]
            self.lat1 = labels[3]
            self.lat2 = labels[4]
            self.lat3 = labels[5]
            self.lat4 = labels[6]
            self.comment = self._remove_unit_name(riv_block[0])

            params = split_10_char(f"{riv_block[3]:<40}")
            self.dist_to_next = to_float(params[0])
            self.slope = to_float(params[2], 0.0001)
            self.density = to_float(params[3], 1000.0)
            self.nrows = int(split_10_char(riv_block[4])[0])
            data_list = []
            for row in riv_block[5:]:
                row_split = split_10_char(f"{row:<100}")
                x = to_float(row_split[0])  # chainage
                y = to_float(row_split[1])  # elevation
                n = to_float(row_split[2])  # Mannings
                try:
                    # panel marker
                    panel = row_split[3][0] == "*"
                except IndexError:
                    panel = False

                try:
                    # relative path length
                    rpl = to_float(row_split[3][1 if panel else 0 :].strip())
                except IndexError:
                    rpl = 0.000
                marker = row_split[4]  # Marker
                easting = to_float(row_split[5])  # easting
                northing = to_float(row_split[6])  # northing

                deactivation = row_split[7]  # deactivation marker
                sp_marker = to_int(row_split[8])  # special marker
                data_list.append(
                    [
                        x,
                        y,
                        n,
                        panel,
                        rpl,
                        marker,
                        easting,
                        northing,
                        deactivation,
                        sp_marker,
                    ],
                )
            self._data = pd.DataFrame(
                data_list,
                columns=self._required_columns,
            )

        else:
            # This else block is triggered for river subtypes which aren't yet supported, and just keeps the 'riv_block' in it's raw state to write back.
            logging.warning(
                "This River sub-type: '%s' is currently unsupported for reading/editing",
                self.subtype,
            )
            self._raw_block = riv_block
            self.name = riv_block[2][: self._label_len].strip()

        self._active_data = None

    def _write(self):
        """Function to write a valid RIVER block"""

        if self.subtype == "SECTION":
            # Function to check the params are valid for RIVER SECTION unit
            _validate_unit(self)
            header = self._create_header()
            labels = join_n_char_ljust(
                self._label_len,
                self.name,
                self.spill1,
                self.spill2,
                self.lat1,
                self.lat2,
                self.lat3,
                self.lat4,
            )
            # Manual so slope can have more sf
            params = f'{self.dist_to_next:>10.3f}{"":>10}{self.slope:>10.6f}{self.density:>10.3f}'
            self.nrows = len(self._data)
            riv_block = [header, self.subtype, labels, params, f"{self.nrows!s:>10}"]

            riv_data = []
            for (
                _,
                x,
                y,
                n,
                panel,
                rpl,
                marker,
                easting,
                northing,
                deactivation,
                sp_marker,
            ) in self._data.itertuples():
                row = join_10_char(x, y, n)
                if panel:
                    row += "*"
                else:
                    row += " "
                row += f"{rpl:>9.3f}{join_10_char(marker, easting, northing, deactivation, str(sp_marker))}"
                riv_data.append(row)

            riv_block.extend(riv_data)

            return riv_block

        return self._raw_block

    @property
    def data(self) -> pd.DataFrame:
        """Data table for the river cross section.

        Returns:
            pd.DataFrame: Pandas dataframe for the cross section data with columns: 'X', 'Y',
            'Mannings n', 'Panel', 'RPL', 'Marker', 'Easting', 'Northing', 'Deactivation',
            'SP. Marker'
        """
        if self._active_data is None:
            return self._data

        # Replace the active section with the self._active_data df
        left_bank_idx, right_bank_idx = self._get_left_right_active_index()
        self._data = pd.concat(
            [self._data[:left_bank_idx], self._active_data, self._data[right_bank_idx + 1 :]],
        ).reset_index(drop=True)
        self._active_data = None
        return self._data

    @data.setter
    def data(self, new_df: pd.DataFrame) -> None:
        if not isinstance(new_df, pd.DataFrame):
            msg = "The updated data table for a cross section must be a pandas DataFrame."
            raise ValueError(msg)
        if list(map(str.lower, new_df.columns)) != list(map(str.lower, self._required_columns)):
            msg = f"The DataFrame must only contain columns: {self._required_columns}"
            raise ValueError(msg)
        self._data = new_df

    @property
    def conveyance(self) -> pd.Series:
        """Calculate and return the conveyance curve of the cross-section.

        Note:
            This uses the same method as applied in Flood Modeller so will be able to pick out any
            undesirable spikes in conveyance. The only difference compared with Flood Modeller may
            be the number of sampled points.

        Returns:
            pd.Series: A pandas Series containing the conveyance values indexed by water levels.
        """
        return calculate_cross_section_conveyance_cached(
            x=tuple(self._data.X.values),
            y=tuple(self._data.Y.values),
            n=tuple(self._data["Mannings n"].values),
            rpl=tuple(self._data.RPL.values),
            panel_markers=tuple(self._data.Panel.values),
        )

    @property
    def active_data(self) -> pd.DataFrame:
        """Data table for active subset of the river cross section, defined by deactivation markers.

        Returns:
            pd.DataFrame: Pandas dataframe for the active cross section data with columns: 'X', 'Y',
            'Mannings n', 'Panel', 'RPL', 'Marker', 'Easting', 'Northing', 'Deactivation',
            'SP. Marker'

        Example:
            In this example we read in a river section that has deactivation markers

            .. ipython:: python

                from floodmodeller_api.units import RIVER
                river_unit = RIVER(
                    [
                        "RIVER normal case",
                        "SECTION",
                        "SomeUnit",
                        "     0.000            0.000100  1000.000",
                        "        5",
                        "     0.000        10     0.030     0.000                 0.0       0.0          ",
                        "     1.000         9     0.030     0.000                 0.0       0.0      LEFT",
                        "     2.000         5     0.030     0.000                 0.0       0.0          ",
                        "     3.000         6     0.030     0.000                 0.0       0.0     RIGHT",
                        "     4.000        10     0.030     0.000                 0.0       0.0          ",
                    ]
                )
                river_unit.data
                river_unit.active_data
        """
        if self._active_data is not None:
            return self._active_data
        left_bank_idx, right_bank_idx = self._get_left_right_active_index()
        self._active_data = self._data.iloc[left_bank_idx : right_bank_idx + 1].copy()
        return self._active_data

    @active_data.setter
    def active_data(self, new_df: pd.DataFrame) -> None:
        if not isinstance(new_df, pd.DataFrame):
            msg = "The updated data table for a cross section must be a pandas DataFrame."
            raise ValueError(msg)
        if new_df.columns.to_list() != self._required_columns:
            msg = f"The DataFrame must only contain columns: {self._required_columns}"
            raise ValueError(msg)

        # Ensure activation markers are present
        new_df = new_df.copy()
        new_df.iloc[0, 8] = "LEFT"
        new_df.iloc[-1, 8] = "RIGHT"
        self._active_data = new_df

    def _get_left_right_active_index(self) -> tuple[int, int]:
        bank_data = self._data.Deactivation.to_list()
        lb_flag = "LEFT" in bank_data
        rb_flag = "RIGHT" in bank_data

        left_bank_idx = (len(bank_data) - 1) - bank_data[::-1].index("LEFT") if lb_flag else 0
        right_bank_idx = bank_data.index("RIGHT") if rb_flag else len(bank_data) - 1
        return left_bank_idx, right_bank_idx


class INTERPOLATE(Unit):
    """Class to hold and process INTERPOLATE unit type

    Args:
        name (str, optional): Unit name.
        comment (str, optional): Comment included in unit.
        first_spill (str, optional): Spill label if required.
        second_spill (str, optional): Spill label if required.
        lat1 (str, optional): First lateral inflow label.
        lat2 (str, optional): Second lateral inflow label.
        lat3 (str, optional): Third lateral inflow label.
        lat4 (str, optional): Fourth lateral inflow label.
        dist_to_next (float, optional): Chainage downstream to following section (m).
        easting (float, optional): Easting coordinate of interpolated section (not used in hydraulic calculations).
        northing (float, optional): Northing coordinate of interpolated section (not used in hydraulic calculations).

    Returns:
        INTERPOLATE: Flood Modeller INTERPOLATE Unit class object"""

    _unit = "INTERPOLATE"

    def _read(self, block):
        """Function to read a given INTERPOLATE WEIR block and store data as class attributes"""

        # Extends label line to be correct length before splitting to pick up blank labels
        labels = split_n_char(f"{block[1]:<{7*self._label_len}}", self._label_len)
        self.name = labels[0]
        self.first_spill = labels[1]
        self.second_spill = labels[2]
        self.lat1 = labels[3]
        self.lat2 = labels[4]
        self.lat3 = labels[5]
        self.lat4 = labels[6]
        self.comment = self._remove_unit_name(block[0])

        # First parameter line
        params1 = split_10_char(f"{block[2]:<30}")
        self.dist_to_next = to_float(params1[0])
        self.easting = to_float(params1[1])
        self.northing = to_float(params1[2])

    def _write(self):
        """Function to write a valid INTERPOLATE block"""

        _validate_unit(self)
        header = self._create_header()
        labels = join_n_char_ljust(
            self._label_len,
            self.name,
            self.first_spill,
            self.second_spill,
            self.lat1,
            self.lat2,
            self.lat3,
            self.lat4,
        )
        block = [header, labels]

        # First parameter line
        params1 = join_10_char(self.dist_to_next, self.easting, self.northing)
        block.append(params1)

        return block

    def _create_from_blank(  # noqa: PLR0913
        self,
        name="new_interp",
        comment="",
        first_spill="",
        second_spill="",
        lat1="",
        lat2="",
        lat3="",
        lat4="",
        dist_to_next=0,
        easting=0,
        northing=0,
    ):
        for param, val in {
            "name": name,
            "comment": comment,
            "first_spill": first_spill,
            "second_spill": second_spill,
            "lat1": lat1,
            "lat2": lat2,
            "lat3": lat3,
            "lat4": lat4,
            "dist_to_next": dist_to_next,
            "easting": easting,
            "northing": northing,
        }.items():
            setattr(self, param, val)


class REPLICATE(Unit):
    """Class to hold and process REPLICATE unit type

    Args:
        name (str, optional): Unit name.
        comment (str, optional): Comment included in unit.
        first_spill (str, optional): Spill label if required.
        second_spill (str, optional): Spill label if required.
        lat1 (str, optional): First lateral inflow label.
        lat2 (str, optional): Second lateral inflow label.
        lat3 (str, optional): Third lateral inflow label.
        lat4 (str, optional): Fourth lateral inflow label.
        dist_to_next (float, optional): Chainage downstream to following section (m).
        easting (float, optional): Easting coordinate of interpolated section (not used in hydraulic calculations).
        northing (float, optional): Northing coordinate of interpolated section (not used in hydraulic calculations).
        bed_level_drop (float, optional): Drop in bed level from previous section (m).

    Returns:
        REPLICATE: Flood Modeller REPLICATE Unit class object"""

    _unit = "REPLICATE"

    def _read(self, block: list[str]):
        """Function to read a given REPLICATE block and store data as class attributes"""

        # Extends label line to be correct length before splitting to pick up blank labels
        labels = split_n_char(f"{block[1]:<{7*self._label_len}}", self._label_len)
        self.name = labels[0]
        self.first_spill = labels[1]
        self.second_spill = labels[2]
        self.lat1 = labels[3]
        self.lat2 = labels[4]
        self.lat3 = labels[5]
        self.lat4 = labels[6]

        self.comment = self._remove_unit_name(block[0])

        # First parameter line
        params1 = split_10_char(f"{block[2]:<40}")
        self.dist_to_next = to_float(params1[0])
        self.bed_level_drop = to_float(params1[1])
        self.easting = to_float(params1[2])
        self.northing = to_float(params1[3])

    def _write(self):
        """Function to write a valid REPLICATE block"""

        _validate_unit(self)
        header = self._create_header()
        labels = join_n_char_ljust(
            self._label_len,
            self.name,
            self.first_spill,
            self.second_spill,
            self.lat1,
            self.lat2,
            self.lat3,
            self.lat4,
        )
        block = [header, labels]

        # First parameter line

        params1 = join_10_char(
            self.dist_to_next,
            f"{self.bed_level_drop:>10.4f}",  # allowing 4dp
            self.easting,
            self.northing,
        )
        block.append(params1)

        return block

    def _create_from_blank(  # noqa: PLR0913
        self,
        name="new_repl",
        comment="",
        first_spill="",
        second_spill="",
        lat1="",
        lat2="",
        lat3="",
        lat4="",
        dist_to_next=0,
        bed_level_drop=0,
        easting=0,
        northing=0,
    ):
        for param, val in {
            "name": name,
            "comment": comment,
            "first_spill": first_spill,
            "second_spill": second_spill,
            "lat1": lat1,
            "lat2": lat2,
            "lat3": lat3,
            "lat4": lat4,
            "dist_to_next": dist_to_next,
            "bed_level_drop": bed_level_drop,
            "easting": easting,
            "northing": northing,
        }.items():
            setattr(self, param, val)<|MERGE_RESOLUTION|>--- conflicted
+++ resolved
@@ -16,12 +16,8 @@
 
 from __future__ import annotations
 
-<<<<<<< HEAD
-=======
 import logging
-from typing import ClassVar
-
->>>>>>> 7342a0ed
+
 import pandas as pd
 
 from floodmodeller_api.validation import _validate_unit
