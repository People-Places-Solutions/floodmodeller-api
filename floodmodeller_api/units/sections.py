--- conflicted
+++ resolved
@@ -17,23 +17,9 @@
 import pandas as pd
 
 from ._base import Unit
-<<<<<<< HEAD
 from .helpers import (join_10_char, join_12_char_ljust, join_n_char_ljust,
                       split_10_char, split_12_char, split_n_char, _to_float, _to_int)
 from floodmodeller_api.validation import _validate_unit
-=======
-from .helpers import (
-    join_10_char,
-    join_12_char_ljust,
-    join_n_char_ljust,
-    split_10_char,
-    split_12_char,
-    split_n_char,
-    _to_float,
-    _to_int,
-)
-from .validation import _validate_unit, parameter_options
->>>>>>> efad9220
 
 
 class RIVER(Unit):
