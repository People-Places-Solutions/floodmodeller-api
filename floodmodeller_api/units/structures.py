--- conflicted
+++ resolved
@@ -18,25 +18,9 @@
 import pandas as pd
 
 from ._base import Unit
-<<<<<<< HEAD
 from .helpers import (join_10_char, join_12_char_ljust, join_n_char_ljust,
                       split_10_char, split_12_char, split_n_char, _to_float, _to_str, _to_int, _to_data_list)
 from floodmodeller_api.validation import _validate_unit
-=======
-from .helpers import (
-    join_10_char,
-    join_12_char_ljust,
-    join_n_char_ljust,
-    split_10_char,
-    split_12_char,
-    split_n_char,
-    _to_float,
-    _to_str,
-    _to_int,
-    _to_data_list,
-)
-from .validation import _validate_unit, parameter_options
->>>>>>> efad9220
 
 
 class CULVERT(Unit):
