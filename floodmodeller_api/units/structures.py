--- conflicted
+++ resolved
@@ -595,12 +595,8 @@
         self.name = labels[0]
         self.ds_label = labels[1]
         self.remote_label = labels[2]
-<<<<<<< HEAD
         self.labels = [self.name, self.ds_label]
-        self.comment = block[0].replace("SLUICE", "").strip()
-=======
         self.comment = self._remove_unit_name(block[0])
->>>>>>> 04585539
 
         # First parameter line
         params1 = split_10_char(f"{block[3]:<80}")
@@ -834,17 +830,10 @@
         self.flapped = self.subtype == "FLAPPED"
 
         # Extends label line to be correct length before splitting to pick up blank labels
-<<<<<<< HEAD
         self.labels = split_n_char(f"{block[2]:<{2*self._label_len}}", self._label_len)
         self.name = self.labels[0]
         self.ds_label = self.labels[1]
-        self.comment = block[0].replace("ORIFICE", "").strip()
-=======
-        labels = split_n_char(f"{block[2]:<{2*self._label_len}}", self._label_len)
-        self.name = labels[0]
-        self.ds_label = labels[1]
         self.comment = self._remove_unit_name(block[0])
->>>>>>> 04585539
 
         # First parameter line
         params1 = split_10_char(f"{block[3]:<60}")
@@ -942,17 +931,10 @@
     def _read(self, block):
         """Function to read a given SPILL block and store data as class attributes"""
         # Extends label line to be correct length before splitting to pick up blank labels
-<<<<<<< HEAD
         self.labels = split_n_char(f"{block[1]:<{2*self._label_len}}", self._label_len)
         self.name = self.labels[0]
         self.ds_label = self.labels[1]
-        self.comment = block[0].replace("SPILL", "").strip()
-=======
-        labels = split_n_char(f"{block[1]:<{2*self._label_len}}", self._label_len)
-        self.name = labels[0]
-        self.ds_label = labels[1]
         self.comment = self._remove_unit_name(block[0])
->>>>>>> 04585539
 
         # First parameter line
         params = split_10_char(block[2])
@@ -1030,17 +1012,10 @@
     def _read(self, block):
         """Function to read a given RNWEIR block and store data as class attributes"""
         # Extends label line to be correct length before splitting to pick up blank labels
-<<<<<<< HEAD
         self.labels = split_n_char(f"{block[1]:<{2*self._label_len}}", self._label_len)
         self.name = self.labels[0]
         self.ds_label = self.labels[1]
-        self.comment = block[0].replace("RNWEIR", "").strip()
-=======
-        labels = split_n_char(f"{block[1]:<{2*self._label_len}}", self._label_len)
-        self.name = labels[0]
-        self.ds_label = labels[1]
         self.comment = self._remove_unit_name(block[0])
->>>>>>> 04585539
 
         # First parameter line
         params1 = split_10_char(f"{block[2]:<50}")
@@ -1138,17 +1113,10 @@
     def _read(self, block):
         """Function to read a given WEIR block and store data as class attributes"""
         # Extends label line to be correct length before splitting to pick up blank labels
-<<<<<<< HEAD
         self.labels = split_n_char(f"{block[1]:<{2*self._label_len}}", self._label_len)
         self.name = self.labels[0]
         self.ds_label = self.labels[1]
-        self.comment = block[0].replace("WEIR", "").strip()
-=======
-        labels = split_n_char(f"{block[1]:<{2*self._label_len}}", self._label_len)
-        self.name = labels[0]
-        self.ds_label = labels[1]
         self.comment = self._remove_unit_name(block[0])
->>>>>>> 04585539
 
         # Exponent
         self.exponent = to_float(block[2].strip())
@@ -1242,12 +1210,8 @@
         self.ds_label = labels[1]
         self.us_remote_label = labels[2]
         self.ds_remote_label = labels[3]
-<<<<<<< HEAD
         self.labels = [self.name, self.ds_label]
-        self.comment = block[0].replace("CRUMP", "").strip()
-=======
         self.comment = self._remove_unit_name(block[0])
->>>>>>> 04585539
 
         # First parameter line
         params1 = split_10_char(f"{block[2]:<40}")
@@ -1356,12 +1320,8 @@
         self.ds_label = labels[1]
         self.us_remote_label = labels[2]
         self.ds_remote_label = labels[3]
-<<<<<<< HEAD
         self.labels = [self.name, self.ds_label]
-        self.comment = block[0].replace("FLAT-V WEIR", "").strip()
-=======
         self.comment = self._remove_unit_name(block[0])
->>>>>>> 04585539
 
         # First parameter line
         params1 = split_10_char(f"{block[2]:<90}")
@@ -1454,161 +1414,6 @@
             setattr(self, param, val)
 
 
-<<<<<<< HEAD
-class RESERVOIR(Unit):  # NOT CURRENTLY IN USE
-    """Class to hold and process RESERVOIR unit type
-
-    Args:
-        name (str, optional): Unit name.
-        comment (str, optional): Comment included in unit.
-        all_labels (str, optional): Unlimited number of labels - not including first label (name).
-        easting (float, optional): Easting coordinate of reservoir reference point (not used in computations).
-        northing (float, optional): Northing coordinate of reservoir reference point (not used in computations).
-        runoff_factor (float, optional): Rainfall runoff factor.
-        num_pairs (float, optional): Number of elevation/area pairs.
-        lat1 (str, optional): First lateral inflow label.
-        lat2 (str, optional): Second lateral inflow label.
-        lat3 (str, optional): Third lateral inflow label.
-        lat4 (str, optional): Fourth lateral inflow label.
-        data (pandas.DataFrame): Dataframe object containing all the reservoir section data.
-            Columns are ``'Elevation','Plan Area'``
-
-    Returns:
-        RESERVOIR: Flood Modeller RESERVOIR Unit class object"""
-
-    _unit = "RESERVOIR"
-
-    def _read(self, block):
-        """Function to read a given RESERVOIR WEIR block and store data as class attributes"""
-
-        # Extends label line to be correct length before splitting to pick up blank labels
-        num_labels = len(block[1]) // self._label_len
-        self.labels = split_n_char(f"{block[1]:<{num_labels*self._label_len}}", self._label_len)
-        self.name = self.labels[0]
-        self.all_labels = self.labels[0 : len(self.labels)]
-        self.comment = block[0].replace("RESERVOIR", "").strip()
-
-        # Option 1 (runs if comment == "#revision#1")
-        if self.comment == "#revision#1":
-            # Lateral inflow labels
-            lateral_labels = split_n_char(f"{block[2]:<{4*self._label_len}}", self._label_len)
-            self.lat1 = lateral_labels[0]
-            self.lat2 = lateral_labels[1]
-            self.lat3 = lateral_labels[2]
-            self.lat4 = lateral_labels[3]
-
-            # Number of pairs of data
-            self.num_pairs = to_int(block[3])
-
-            # Reservoir section data
-            data_list = []
-            for row in block[4 : len(block) - 1]:
-                row_split = split_10_char(f"{row:<20}")
-                elevation = to_float(row_split[0])  # elevation
-                plan_area = to_float(row_split[1])  # plan area
-                data_list.append([elevation, plan_area])
-            reservoir_data = pd.DataFrame(data_list, columns=["Elevation", "Plan Area"])
-            self.data = reservoir_data
-
-            # Coordinate data
-            coordinate_data = split_n_char(
-                f"{block[len(block)-1]:<{3*self._label_len}}",
-                self._label_len,
-            )
-            self.easting = to_float(coordinate_data[0])
-            self.northing = to_float(coordinate_data[1])
-            self.runoff_factor = to_float(coordinate_data[2])
-        else:  # Option 2 (runs if comment != "#revision#1")
-            # Number of pairs of data
-            self.num_pairs = to_int(block[2])
-
-            # Reservoir section data
-            data_list = []
-            for row in block[3:]:
-                row_split = split_10_char(f"{row:<20}")
-                elevation = to_float(row_split[0])  # elevation
-                plan_area = to_float(row_split[1])  # plan area
-                data_list.append([elevation, plan_area])
-            reservoir_data = pd.DataFrame(data_list, columns=["Elevation", "Plan Area"])
-            self.data = reservoir_data
-
-    def _write(self):
-        """Function to write a valid RESERVOIR block"""
-
-        _validate_unit(self)
-        header = "RESERVOIR " + self.comment
-        self.labels = "          ".join(self.all_labels)
-        block = [header, self.labels]
-
-        # Option 1 (runs if comment == "#revision#1")
-        if self.comment == "#revision#1":
-            # Lateral inflow labels
-            lat_labels = join_12_char_ljust(self.lat1, self.lat2, self.lat3, self.lat4)
-            block.append(lat_labels)
-
-            # Number of pairs of data
-            block.append(join_12_char_ljust(self.num_pairs))
-
-            # Reservoir section data
-            section_data = [
-                join_12_char_ljust(elevation, plan_area)
-                for _, elevation, plan_area in self.data.itertuples()
-            ]
-            block.extend(section_data)
-
-            # Coordinate data
-            coords = join_12_char_ljust(self.easting, self.northing, self.runoff_factor)
-            block.append(coords)
-        else:  # Option 2 (runs if comment != "#revision#1")
-            # Number of pairs of data
-            block.append(join_12_char_ljust(self.num_pairs))
-
-            # Reservoir section data
-            section_data = [
-                join_12_char_ljust(elevation, plan_area)
-                for _, elevation, plan_area in self.data.itertuples()
-            ]
-            block.extend(section_data)
-
-        return block
-
-    def _create_from_blank(  # noqa: PLR0913
-        self,
-        name="new_reservoir",
-        comment="",
-        easting=0.0,
-        northing=0.0,
-        runoff_factor=0.0,
-        num_pairs=1,
-        data=None,
-        lat1="",
-        lat2="",
-        lat3="",
-        lat4="",
-    ):
-        for param, val in {
-            "name": name,
-            "comment": comment,
-            "easting": easting,
-            "northing": northing,
-            "runoff_factor": runoff_factor,
-            "num_pairs": num_pairs,
-            "lat1": lat1,
-            "lat2": lat2,
-            "lat3": lat3,
-            "lat4": lat4,
-        }.items():
-            setattr(self, param, val)
-
-        self.data = (
-            data
-            if isinstance(data, pd.DataFrame)
-            else pd.DataFrame([[0.0, 0.0]], columns=["Elevation", "Plan Area"])
-        )
-
-
-=======
->>>>>>> 04585539
 class OUTFALL(Unit):
     """Class to hold and process OUTFALL unit type
 
@@ -1640,17 +1445,10 @@
         self.flapped = self.subtype == "FLAPPED"
 
         # Extends label line to be correct length before splitting to pick up blank labels
-<<<<<<< HEAD
         self.labels = split_n_char(f"{block[2]:<{2*self._label_len}}", self._label_len)
         self.name = self.labels[0]
         self.ds_label = self.labels[1]
-        self.comment = block[0].replace("OUTFALL", "").strip()
-=======
-        labels = split_n_char(f"{block[2]:<{2*self._label_len}}", self._label_len)
-        self.name = labels[0]
-        self.ds_label = labels[1]
         self.comment = self._remove_unit_name(block[0])
->>>>>>> 04585539
 
         # First parameter line
         params1 = split_10_char(f"{block[3]:<60}")
