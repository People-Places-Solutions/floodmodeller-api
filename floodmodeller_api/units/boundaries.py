--- conflicted
+++ resolved
@@ -348,13 +348,8 @@
         """Function to read a given REFHBDY block and store data as class attributes"""
         # line 1 & 2
         # Extract comment and revision number
-<<<<<<< HEAD
         b = self._remove_unit_name(refhbdy_block[0], remove_revision=True)
-        self._revision = _to_int(b[0], 1)
-=======
-        b = refhbdy_block[0].replace("REFHBDY #revision#", "").strip()
         self._revision = to_int(b[0], 1)
->>>>>>> 797d3024
         self.comment = b[1:].strip()
         self.name = refhbdy_block[1][: self._label_len].strip()
 
