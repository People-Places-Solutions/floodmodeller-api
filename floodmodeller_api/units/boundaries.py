--- conflicted
+++ resolved
@@ -348,12 +348,7 @@
 
         # line 3
         refhbdy_params1 = split_10_char(refhbdy_block[2])
-<<<<<<< HEAD
-        self._unknown_param_1 = _to_float(refhbdy_params1[0])
-=======
-        # TODO: work out what this is
-        self._something = to_float(refhbdy_params1[0])
->>>>>>> 797d3024
+        self._unknown_param_1 = to_float(refhbdy_params1[0])
         self.easting = int(float(refhbdy_params1[1]))
         self.northing = int(float(refhbdy_params1[2]))
 
@@ -396,16 +391,9 @@
 
         # line 6
         rainfall_params1 = split_10_char(rainfall_params1)
-<<<<<<< HEAD
-        self.storm_area = _to_float(rainfall_params1[0])
-        self.storm_duration = _to_float(rainfall_params1[1])
-        self._unknown_param_2 = _to_float(rainfall_params1[2])
-=======
         self.storm_area = to_float(rainfall_params1[0])
         self.storm_duration = to_float(rainfall_params1[1])
-        # TODO: work out what this is
-        self._something2 = to_float(rainfall_params1[2])
->>>>>>> 797d3024
+        self._unknown_param_2 = to_float(rainfall_params1[2])
 
         # line 7
         self.rainfall_comment = rainfall_params2[20:]
