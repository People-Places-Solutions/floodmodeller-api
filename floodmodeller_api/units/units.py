--- conflicted
+++ resolved
@@ -18,13 +18,9 @@
 from .boundaries import HTBDY, QHBDY, QTBDY, REFHBDY
 from .iic import IIC
 from .sections import RIVER
-<<<<<<< HEAD
-from .structures import BRIDGE, CONDUIT, SLUICE, ORIFICE, SPILL, BLOCKAGE, CULVERT, RNWEIR
-=======
-from .structures import BRIDGE, SLUICE, ORIFICE, SPILL
+from .structures import BRIDGE, SLUICE, ORIFICE, SPILL, RNWEIR
 from .losses import BLOCKAGE, CULVERT
 from .conduits import CONDUIT
->>>>>>> cef7a300
 
 ### UNIT TYPES AND SUPPORT ###
 SUPPORTED_UNIT_TYPES = {
