"""
Flood Modeller Python API
Copyright (C) 2022 Jacobs U.K. Limited

This program is free software: you can redistribute it and/or modify it under the terms of the GNU General Public License 
as published by the Free Software Foundation, either version 3 of the License, or (at your option) any later version.

This program is distributed in the hope that it will be useful, but WITHOUT ANY WARRANTY; without even the implied warranty 
of MERCHANTABILITY or FITNESS FOR A PARTICULAR PURPOSE.  See the GNU General Public License for more details. 

You should have received a copy of the GNU General Public License along with this program.  If not, see https://www.gnu.org/licenses/.

If you have any query about this program or this License, please contact us at support@floodmodeller.com or write to the following 
address: Jacobs UK Limited, Flood Modeller, Cottons Centre, Cottons Lane, London, SE1 2QG, United Kingdom.
"""

### UNIT CLASSES ###
from .boundaries import HTBDY, QHBDY, QTBDY, REFHBDY
from .iic import IIC
from .sections import RIVER, INTERPOLATE, REPLICATE
from .structures import (
    BRIDGE, SLUICE, ORIFICE, SPILL, RNWEIR, CRUMP, FLAT_V_WEIR, OUTFALL
)
from .losses import BLOCKAGE, CULVERT
from .conduits import CONDUIT

### UNIT TYPES AND SUPPORT ###
SUPPORTED_UNIT_TYPES = {
    "QTBDY": {"group": "boundaries", "has_subtype": False},
    "HTBDY": {"group": "boundaries", "has_subtype": False},
    "QHBDY": {"group": "boundaries", "has_subtype": False},
    "REFHBDY": {"group": "boundaries", "has_subtype": False},
    "RIVER": {"group": "sections", "has_subtype": True},
    "BRIDGE": {"group": "structures", "has_subtype": True},
    "CONDUIT": {"group": "conduits", "has_subtype": True},
    "SLUICE": {"group": "structures", "has_subtype": True},
    "ORIFICE": {"group": "structures", "has_subtype": True},
    "SPILL": {"group": "structures", "has_subtype": False},
    "INITIAL CONDITIONS": {"group": "other", "has_subtype": False},
    "BLOCKAGE": {"group": "losses", "has_subtype": False},
    "CULVERT": {"group": "losses", "has_subtype": True},
    "RNWEIR": {"group":"structures","has_subtype": False},
    "CRUMP": {"group":"structures","has_subtype": False},
    "FLAT-V WEIR": {"group":"structures","has_subtype": False},
    #"RESERVOIR": {"group":"structures", "has_subtype": False}, # Needs further testing
    "INTERPOLATE": {"group":"sections", "has_subtype": False},
    "REPLICATE": {"group":"sections", "has_subtype": False},
    "OUTFALL": {"group": "structures", "has_subtype": True},
}

UNSUPPORTED_UNIT_TYPES = {
<<<<<<< HEAD
    
    #"2DCELL": {"group": ,"has_subtype": },
    "ABSTRACTION": {"has_subtype": False},
    #"AIR VESSEL": {"group": ,"has_subtype":},
    "BERNOULLI": {"has_subtype": False},
    "BREACH": {"has_subtype": False}, #breach
    #"CHECK VALVE": {"group": ,"has_subtype": },
    "COMMENT": {"group": 'other' ,"has_subtype": False},
    #"CONPUMP": {"group": ,"has_subtype": },
    #"CONVALVE": {"group": ,"has_subtype": },
    "CRUMP": {"group": 'structures',"has_subtype": False}, #crump weir
    "FEHBDY": {"group": "boundaries" ,"has_subtype": False}, # RAINFALL RUNOFF METHOD boundary
    "FLAT-V WEIR": {"group": "structures" ,"has_subtype": False}, # fLAT v WEIR
    #"FLOOD RELIEF": {"group": ,"has_subtype": },
    "FLOODPLAIN": {"has_subtype": True}, #floodplain section culvert
    #"FLOW CONTROL": {"group": ,"has_subtype": },
    "FRQSIM": {"group": 'boundaries',"has_subtype": False }, #flood FReQuency SIMulation
    "FSRBDY": {"group": 'boundaries',"has_subtype": False}, #FEH Method (FEH Rainfall Runoff Method)
    "FSSR16BDY": {"group": 'boundaries',"has_subtype": False}, #FSSR16 Method
    "GATED WEIR": {"group": 'structures' ,"has_subtype": False}, #gated weir
    "GAUGE": {"has_subtype": False}, # Gauge
    "GERRBDY": {"group": 'boundaries',"has_subtype": False}, #gen rainfall runoff
    #"HBDY": {"group": ,"has_subtype": },
    "INTERPOLATE": {"group":'sections' ,"has_subtype": False}, #interpolate
    "INVERTED SYPHON": {"group": "structures" ,"has_subtype": True}, #invert syphon 
    "JUNCTION": {"has_subtype": True}, #[connector]
    "LABYRINTH WEIR": {"group": 'structures',"has_subtype": False}, #labyrinth weir
    "LATERAL": {"has_subtype": False}, #[connector]
    #"LDPUMP": {"group": ,"has_subtype": },
    #"LOSS": {"group": ,"has_subtype": }, 
    "MANHOLE": {"has_subtype": False}, #Manhole [connector]
    #"NCBDY": {"group": ,"has_subtype": },
    "NCDBDY": {"group": 'boundaries' ,"has_subtype": False}, #Normal/Critical Depth Boundary
    "NOTWEIR": {"group":'structures' ,"has_subtype": False}, #Notional Weir
    #"NOZZLE": {"group": ,"has_subtype": },
    "OCPUMP": {"has_subtype": False}, #pump [junctions]
    #"OUTFALL":{"group": ,"has_subtype": }, #urban outfall [urban]
    #"PIPE": {"group": ,"has_subtype": }, # [urban]
    "POND": {"has_subtype":True}, #Pond units, online pond etc [connector]
    "QH CONTROL": {"group": 'structures',"has_subtype": False}, #Flow-head control weir
    "QRATING": {"group": 'boundaries' ,"has_subtype": False}, #Rating Curves
    "REBDY": {"group": 'boundaries',"has_subtype": False}, #Rainfall/Evaporation Boundary
    "REFH2BDY": {"group": 'boundaries' ,"has_subtype": False}, #ReFH2 Method
    "REPLICATE":{"group": 'sections' ,"has_subtype": False}, #replicate
    "RESERVOIR": {"has_subtype": False}, #reservoir unit [connector]
    #"SCSBDY": {"group": ,"has_subtype": }, # US SCS Method now SS
    "SCWEIR": {"group" : "structures" ,"has_subtype": False}, #sharp crested weir
    "SYPHON": {"group": "structures","has_subtype": False}, #syphon unit 
    #"TIDAL": {"has_subtype": },
    "TIDBDY": {"group": "boundaries","has_subtype": False}, #tidal 
    "WEIR":{"group": "structures","has_subtype": False}, #general weir 

=======
    "2DCELL",
    "ABSTRACTION",
    "AIR VESSEL",
    "BERNOULLI",
    "BREACH",
    "CHECK VALVE",
    "COMMENT",
    "CONPUMP",
    "CONVALVE",
    "FEHBDY",
    "FLOOD RELIEF",
    "FLOODPLAIN",
    "FLOW CONTROL",
    "FRQSIM",
    "FSRBDY",
    "FSSR16BDY",
    "GATED WEIR",
    "GAUGE",
    "GERRBDY",
    "HBDY",
    "INVERTED SYPHON",
    "JUNCTION",
    "LABYRINTH WEIR",
    "LATERAL",
    "LDPUMP",
    "LOSS",
    "MANHOLE",
    "NCBDY",
    "NCDBDY",
    "NOTWEIR",
    "NOZZLE",
    "OCPUMP",
    "PIPE",
    "POND",
    "QH CONTROL",
    "QRATING",
    "REBDY",
    "REFH2BDY",
    "RESERVOIR",
    "SCSBDY",
    "SCWEIR",
    "SYPHON",
    "TIDAL",
    "TIDBDY",
    "WEIR",
>>>>>>> 7af72b1f
}

ALL_UNIT_TYPES = set(SUPPORTED_UNIT_TYPES.keys()).union(UNSUPPORTED_UNIT_TYPES)<|MERGE_RESOLUTION|>--- conflicted
+++ resolved
@@ -49,7 +49,6 @@
 }
 
 UNSUPPORTED_UNIT_TYPES = {
-<<<<<<< HEAD
     
     #"2DCELL": {"group": ,"has_subtype": },
     "ABSTRACTION": {"has_subtype": False},
@@ -60,9 +59,7 @@
     "COMMENT": {"group": 'other' ,"has_subtype": False},
     #"CONPUMP": {"group": ,"has_subtype": },
     #"CONVALVE": {"group": ,"has_subtype": },
-    "CRUMP": {"group": 'structures',"has_subtype": False}, #crump weir
     "FEHBDY": {"group": "boundaries" ,"has_subtype": False}, # RAINFALL RUNOFF METHOD boundary
-    "FLAT-V WEIR": {"group": "structures" ,"has_subtype": False}, # fLAT v WEIR
     #"FLOOD RELIEF": {"group": ,"has_subtype": },
     "FLOODPLAIN": {"has_subtype": True}, #floodplain section culvert
     #"FLOW CONTROL": {"group": ,"has_subtype": },
@@ -73,7 +70,6 @@
     "GAUGE": {"has_subtype": False}, # Gauge
     "GERRBDY": {"group": 'boundaries',"has_subtype": False}, #gen rainfall runoff
     #"HBDY": {"group": ,"has_subtype": },
-    "INTERPOLATE": {"group":'sections' ,"has_subtype": False}, #interpolate
     "INVERTED SYPHON": {"group": "structures" ,"has_subtype": True}, #invert syphon 
     "JUNCTION": {"has_subtype": True}, #[connector]
     "LABYRINTH WEIR": {"group": 'structures',"has_subtype": False}, #labyrinth weir
@@ -86,14 +82,12 @@
     "NOTWEIR": {"group":'structures' ,"has_subtype": False}, #Notional Weir
     #"NOZZLE": {"group": ,"has_subtype": },
     "OCPUMP": {"has_subtype": False}, #pump [junctions]
-    #"OUTFALL":{"group": ,"has_subtype": }, #urban outfall [urban]
     #"PIPE": {"group": ,"has_subtype": }, # [urban]
     "POND": {"has_subtype":True}, #Pond units, online pond etc [connector]
     "QH CONTROL": {"group": 'structures',"has_subtype": False}, #Flow-head control weir
     "QRATING": {"group": 'boundaries' ,"has_subtype": False}, #Rating Curves
     "REBDY": {"group": 'boundaries',"has_subtype": False}, #Rainfall/Evaporation Boundary
     "REFH2BDY": {"group": 'boundaries' ,"has_subtype": False}, #ReFH2 Method
-    "REPLICATE":{"group": 'sections' ,"has_subtype": False}, #replicate
     "RESERVOIR": {"has_subtype": False}, #reservoir unit [connector]
     #"SCSBDY": {"group": ,"has_subtype": }, # US SCS Method now SS
     "SCWEIR": {"group" : "structures" ,"has_subtype": False}, #sharp crested weir
@@ -102,53 +96,6 @@
     "TIDBDY": {"group": "boundaries","has_subtype": False}, #tidal 
     "WEIR":{"group": "structures","has_subtype": False}, #general weir 
 
-=======
-    "2DCELL",
-    "ABSTRACTION",
-    "AIR VESSEL",
-    "BERNOULLI",
-    "BREACH",
-    "CHECK VALVE",
-    "COMMENT",
-    "CONPUMP",
-    "CONVALVE",
-    "FEHBDY",
-    "FLOOD RELIEF",
-    "FLOODPLAIN",
-    "FLOW CONTROL",
-    "FRQSIM",
-    "FSRBDY",
-    "FSSR16BDY",
-    "GATED WEIR",
-    "GAUGE",
-    "GERRBDY",
-    "HBDY",
-    "INVERTED SYPHON",
-    "JUNCTION",
-    "LABYRINTH WEIR",
-    "LATERAL",
-    "LDPUMP",
-    "LOSS",
-    "MANHOLE",
-    "NCBDY",
-    "NCDBDY",
-    "NOTWEIR",
-    "NOZZLE",
-    "OCPUMP",
-    "PIPE",
-    "POND",
-    "QH CONTROL",
-    "QRATING",
-    "REBDY",
-    "REFH2BDY",
-    "RESERVOIR",
-    "SCSBDY",
-    "SCWEIR",
-    "SYPHON",
-    "TIDAL",
-    "TIDBDY",
-    "WEIR",
->>>>>>> 7af72b1f
 }
 
 ALL_UNIT_TYPES = set(SUPPORTED_UNIT_TYPES.keys()).union(UNSUPPORTED_UNIT_TYPES)