--- conflicted
+++ resolved
@@ -24,12 +24,8 @@
 import pandas as pd
 
 from ._base import FMFile
-<<<<<<< HEAD
+from .to_from_json import to_json
 from .util import handle_exception, is_windows
-=======
-from .to_from_json import to_json
-from .util import is_windows
->>>>>>> 30c4a181
 
 
 class ZZN(FMFile):
