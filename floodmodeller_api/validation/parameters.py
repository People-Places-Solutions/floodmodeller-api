"""
Flood Modeller Python API
Copyright (C) 2022 Jacobs U.K. Limited

This program is free software: you can redistribute it and/or modify it under the terms of the GNU General Public License 
as published by the Free Software Foundation, either version 3 of the License, or (at your option) any later version.

This program is distributed in the hope that it will be useful, but WITHOUT ANY WARRANTY; without even the implied warranty 
of MERCHANTABILITY or FITNESS FOR A PARTICULAR PURPOSE.  See the GNU General Public License for more details. 

You should have received a copy of the GNU General Public License along with this program.  If not, see https://www.gnu.org/licenses/.

If you have any query about this program or this License, please contact us at support@floodmodeller.com or write to the following 
address: Jacobs UK Limited, Flood Modeller, Cottons Centre, Cottons Lane, London, SE1 2QG, United Kingdom.
"""

parameter_options = {
    "name": {
        "type": "string-length",
        "max_length": 12
    },
    "timeunit": {
        "type": "type-value-match",
        "options": ((float, int), 
                    ["SECONDS", "MINUTES", "HOURS", "DAYS", "WEEKS", "FORTNIGHTS", "MONTHS", "MONTH",
                    "LUNAR MONTHS", "QUARTERS", "YEARS", "DECADES", "DATES", "MULTIPLIER"]) 
    },
    "timeoffset": {
        "type": "type-match",
        "options": (float, int)
    },
    "timedatamultiplier": {
        "type": "type-match",
        "options": (float, int)
    },
    "flowmultiplier": {
        "type": "type-match",
        "options": (float, int)
    },
    "minflow": {
        "type": "type-match",
        "options": (float, int)
    },
    "extendmethod": {
        "type": "value-match",
        "options": ["EXTEND", "NOEXTEND", "REPEAT"]
    },
    "interpmethod": {
        "type": "value-match",
        "options": ["LINEAR", "SPLINE"]
    },
    "ds_label": {
        "type": "string-length",
        "max_length": 12
    },
    "us_reference_label": {
        "type": "string-length",
        "max_length": 12
    },
    "ds_reference_label": {
        "type": "string-length",
        "max_length": 12
    },
    "constriction_label": {
        "type": "string-length",
        "max_length": 12
    },
    "spill": {
        "type": "string-length",
        "max_length": 12
    },
    "spill1": {
        "type": "string-length",
        "max_length": 12
    },
    "spill2": {
        "type": "string-length",
        "max_length": 12
    },
    "lat1": {
        "type": "string-length",
        "max_length": 12
    },
    "lat2": {
        "type": "string-length",
        "max_length": 12
    },
    "lat3": {
        "type": "string-length",
        "max_length": 12
    },
    "lat4": {
        "type": "string-length",
        "max_length": 12
    },
    "dist_to_next": {
        "type": "type-match",
        "options": (float, int)
    },
    "slope": {
        "type": "type-match",
        "options": (float, int)
    },
    "density": {
        "type": "type-match",
        "options": (float, int)
    },
    "remote_label": {
        "type": "string-length",
        "max_length": 12
    },
    "us_remote_label": {
        "type": "string-length",
        "max_length": 12
    },
    "ds_remote_label": {
        "type": "string-length",
        "max_length": 12
    },
    "br_type": {
        "type": "value-match",
        "options": ["ARCH", "USBPR1978", "PIERLOSS"]
    },
    "calibration_coefficient": {
        "type": "type-match",
        "options": (float, int)
    },
    "skew": {
        "type": "type-match",
        "options": (float, int)
    },
    "bridge_width_dual": {
        "type": "type-match",
        "options": (float, int)
    },
    "bridge_dist_dual": {
        "type": "type-match",
        "options": (float, int)
    },
    "orifice_lower_transition_dist": {
        "type": "type-match",
        "options": (float, int)
    },
    "orifice_upper_transition_dist": {
        "type": "type-match",
        "options": (float, int)
    },
    "orifice_discharge_coefficient": {
        "type": "type-match",
        "options": (float, int)
    },
    "orifice_flow": {
        "type": "type-match",
        "options": (bool)
    },
    "specify_piers": {
        "type": "type-match",
        "options": (bool)
    },
    "abutment_type": {
        "type": "value-match",
        "options": ["3", "2", "1", 3, 2, 1]
    },
    "abutment_alignment": {
        "type": "value-match",
        "options": ["ALIGNED", "SKEW"]
    },
    "total_pier_width": {
        "type": "type-match",
        "options": (float, int)
    },
    "npiers": {
        "type": "type-match",
        "options": (int)
    },
    "pier_use_calibration_coeff": {
        "type": "type-match",
        "options": (bool)
    },
    "pier_calibration_coeff": {
        "type": "type-match",
        "options": (float, int)
    },
    "pier_shape": {
        "type": "value-match",
        "options": ["RECTANGLE", "CYLINDER", "SQUARE", "I-BEAM"]
    },
    #Pier_faces is an optional parameters
    "pier_faces": {
        "type": "value-match",
        "options": ["", "STREAMLINE", "SEMICIRCLE", "TRIANGLE", "DIAPHRAGM"]
    },
    "soffit_shape": {
        "type": "value-match",
        "options": ["FLAT", "ARCH"]
    },
    "c_type": {
        "type": "value-match",
        "options": ["RECTANGULAR", "CIRCULAR"]
    },
    "friction_eq": {
        "type": "value-match",
        "options": ["MANNING", "COLEBROOK-WHITE"]
    },
    "invert": {
        "type": "type-match",
        "options": (float, int)
    },
    "diameter": {
        "type": "type-match",
        "options": (float, int)
    },
    "width": {
        "type": "type-match",
        "options": (float, int)
    },
    "height": {
        "type": "type-match",
        "options": (float, int)
    },
    "bottom_slot_dist": {
        "type": "type-match",
        "options": (float, int)
    },
    "bottom_slot_depth": {
        "type": "type-match",
        "options": (float, int)
    },
    "top_slot_dist": {
        "type": "type-match",
        "options": (float, int)
    },
    "top_slot_depth": {
        "type": "type-match",
        "options": (float, int)
    },
    "friction_below_axis": {
        "type": "type-match",
        "options": (float, int)
    },
    "friction_above_axis": {
        "type": "type-match",
        "options": (float, int)
    },
    "use_bottom_slot": {
        "type": "value-match",
        "options": ["ON", "OFF", "GLOBAL"]
    },
    "use_top_slot": {
        "type": "value-match",
        "options": ["ON", "OFF", "GLOBAL"]
    },
    "friction_on_invert": {
        "type": "type-match",
        "options": (float, int)
    },
    "friction_on_walls": {
        "type": "type-match",
        "options": (float, int)
    },
    "friction_on_soffit": {
        "type": "type-match",
        "options": (float, int)
    },
    "easting": {
        "type": "type-match",
        "options": (float, int)
    },
    "northing": {
        "type": "type-match",
        "options": (float, int)
    },
    "time_delay": {
        "type": "type-match",
        "options": (float, int)
    },
    "timestep": {
        "type": "type-match",
        "options": (float, int)
    },
    "scale_value": {
        "type": "type-match",
        "options": (float, int)
    },
    "sim_type": {
        "type": "value-match",
        "options": ["", "FULL", "PFONLY", "BFONLY"]
    },
    "scale_method": {
        "type": "value-match",
        "options": ["PEAKVALUE", "SCALEFACT"]
    },
    "boundary_type": {
        "type": "value-match",
        "options": ["HYDROGRAPH", "HYETOGRAPH"]
    },
    "scale_type": {
        "type": "value-match",
        "options": ["FULL", "RUNOFF"]
    },
    "allow_override": {
        "type": "value-match",
        "options": ["", "OVERRIDE", "NOOVERRIDE"]
    },
    "area": {
        "type": "type-match",
        "options": (float, int)
    },
    "urbext": {
        "type": "type-match",
        "options": (float)
    },
    "saar": {
        "type": "type-match",
        "options": (float, int)
    },
    "season": {
        "type": "value-match",
        "options": ["DEFAULT", "SUMMER", "WINTER"]
    },
    "calc_source": {
        "type": "value-match",
        "options": ["DLL", "REPORT"]
    },
    "storm_area": {
        "type": "type-match",
        "options": (float, int)
    },
    "storm_duration": {
        "type": "type-match",
        "options": (float, int)
    },
    "arf_method": {
        "type": "value-match",
        "options": ["USER", "DESIGN"]
    },
    "observed_rainfall_depth": {
        "type": "type-match",
        "options": (float, int)
    },
    "return_period": {
        "type": "type-match",
        "options": (float, int)
    },
    "arf": {
        "type": "type-match",
        "options": (float, int)
    },
    "ddf_c": {
        "type": "type-match",
        "options": (float, int)
    },
    "ddf_d1": {
        "type": "type-match",
        "options": (float, int)
    },
    "ddf_d2": {
        "type": "type-match",
        "options": (float, int)
    },
    "ddf_d3": {
        "type": "type-match",
        "options": (float, int)
    },
    "ddf_e": {
        "type": "type-match",
        "options": (float, int)
    },
    "ddf_f": {
        "type": "type-match",
        "options": (float, int)
    },
    "weir_flow_coefficient": {
        "type": "value-range",
        "options": (0.4, 3.0)
    },
    "under_gate_flow": {
        "type": "value-range",
        "options": (0.4, 3.0)
    },
    "over_gate_flow": {
        "type": "value-range",
        "options": (0.4, 3.0)
    },
    "weir_breadth": {
        "type": "type-match",
        "options": (float, int)
    },
    "crest_elevation": {
        "type": "type-match",
        "options": (float, int)
    },
    "gate_height_or_chord": {
        "type": "type-match",
        "options": (float, int)
    },
    "weir_length": {
        "type": "type-match",
        "options": (float, int)
    },
    "us_weir_height": {
        "type": "type-match",
        "options": (float, int)
    },
    "ds_weir_height": {
        "type": "type-match",
        "options": (float, int)
    },
    "bias_factor": {
        "type": "type-match",
        "options": (float, int)
    },
    "modular_limits": {
        "type": "dict-match",
        "options": {
            "weir_flow": {
                "type": "value-range",
                "options": (0.0, 1.0)
            },
            "under_gate_flow": {
                "type": "value-range",
                "options": (0.0, 1.0)
            },
            "over_gate_flow": {
                "type": "value-range",
                "options": (0.0, 1.0)
            }
        }
    },
    "ngates": {
        "type": "type-match",
        "options": (int)
    },
    "rules": {
        "type": "list-dict-match",
        "options": {
            "name": {
                "type": "type-match",
                "options": (str)
            },
            "logic": {
                "type": "type-match",
                "options": (str)
            }
        }
    },
    "use_degrees": {
        "type": "type-match",
        "options": (bool)
    },
    "allow_free_flow_under": {
        "type": "type-match",
        "options": (bool)
    },
    "pivot_height": {
        "type": "type-match",
        "options": (float, int)
    },
    "gate_radius": {
        "type": "type-match",
        "options": (float, int)
    },
    "flapped": {
        "type": "type-match",
        "options": (bool)
    },
    "invert": {
        "type": "type-match",
        "options": (float, int)
    },
    "soffit": {
        "type": "type-match",
        "options": (float, int)
    },
    "bore_area": {
        "type": "type-match",
        "options": (float, int)
    },
    "upstream_sill": {
        "type": "type-match",
        "options": (float, int)
    },
    "downstream_sill": {
        "type": "type-match",
        "options": (float, int)
    },
    "weir_flow": {
        "type": "type-match",
        "options": (float, int)
    },
    "surcharged_flow": {
        "type": "type-match",
        "options": (float, int)
    },
    "modular_limit": {
        "type": "type-match",
        "options": (float, int)
    },
    "shape": {
        "type": "value-match",
        "options": ["RECTANGLE", "CIRCULAR"]
    },
    "weir_coefficient": {
        "type": "type-match",
        "options": (float, int)
    },
    "inlet_loss": {
        "type": "type-match",
        "options": (float, int)
    },
    "outlet_loss": {
        "type": "type-match",
        "options": (float, int)
    },

    
    "loss_coefficient": {
        "type": "type-match",
        "options": (float, int)
    },    
    "headloss_type": {
         "type": "value-match",
        "options": ["TOTAL", "STATIC"]
    },
    "reverse_flow_mode": {
         "type": "value-match",
        "options": [0, "CALCULATED", "ZERO"]
    },
    "type_code": {
         "type": "value-match",
        "options": ["A", "B", "C"]
    },
    "k": {
        "type": "type-match",
        "options": (float, int)
    },
    "m": {
        "type": "type-match",
        "options": (float, int)
    },
    "c": {
        "type": "type-match",
        "options": (float, int)
    },
    "y": {
        "type": "type-match",
        "options": (float, int)
    },
    "ki": {
        "type": "type-match",
        "options": (float, int)
    },
    "screen_width": {
        "type": "type-match",
        "options": (float, int)
    },
    "bar_proportion": {
        "type": "value-range",
        "options": (0.0, 1.0)
    },
    "debris_proportion": {
        "type": "value-range",
        "options": (0.0, 1.0)
    },
    "velocity_coefficient":{
        "type": "type-match",
        "options": (float, int)
    },
    "weir_elevation":{
        "type": "type-match",
        "options": (float, int)
    },
    "upstream_crest_height":{
        "type": "type-match",
        "options": (float, int)
    },
    "downstream_crest_height":{
        "type": "type-match",
        "options": (float, int)
<<<<<<< HEAD
    }
=======
    },
    "upstream_remote_node":{
        "type": "string-length",
        "max_length": 12
    },
    "downstream_remote_node":{
        "type": "string-length",
        "max_length": 12
    },
    "coriolis_coefficient":{
        "type": "type-match",
        "options": (float,int)
    },
    "v_slope":{
        "type": "type-match",
        "options": (float, int)
    },
    "side_slope":{
        "type": "type-match",
        "options":  (float, int)
    },
    "downstream_slope_flag":{
        "type": "value-match",
        "options": [2,5]
    },
    "bank_top_elevation":{
        "type": "type-match",
        "options": (float, int)
    },
    "latinflow_label1":{
        "type": "string-length",
        "max_length": 12
    },
    "latinflow_label2":{
        "type": "string-length",
        "max_length": 12
    },
    "latinflow_label3":{
        "type": "string-length",
        "max_length": 12
    },
    "latinflow_label4":{
        "type": "string-length",
        "max_length": 12
    },
    "num_pairs":{
        "type": "type-match",
        "options": (float, int)
    },
    "runoff_factor":{
        "type": "type-match",
        "options": (float, int)
    },
    "bed_level_drop":{
        "type": "type-match",
        "options": (float, int)
    },
>>>>>>> 74e4e236
}<|MERGE_RESOLUTION|>--- conflicted
+++ resolved
@@ -577,9 +577,6 @@
     "downstream_crest_height":{
         "type": "type-match",
         "options": (float, int)
-<<<<<<< HEAD
-    }
-=======
     },
     "upstream_remote_node":{
         "type": "string-length",
@@ -637,5 +634,4 @@
         "type": "type-match",
         "options": (float, int)
     },
->>>>>>> 74e4e236
 }