--- conflicted
+++ resolved
@@ -14,38 +14,17 @@
 address: Jacobs UK Limited, Flood Modeller, Cottons Centre, Cottons Lane, London, SE1 2QG, United Kingdom.
 """
 
-<<<<<<< HEAD
-import os
-import time
-
-from pathlib import Path
-from subprocess import Popen, DEVNULL
-=======
 import datetime as dt
 import os
 import io
 import time
->>>>>>> 1afaa0da
 from copy import deepcopy
 from pathlib import Path
 from subprocess import DEVNULL, Popen
 from typing import Optional, Union
 
 from lxml import etree
-<<<<<<< HEAD
-from floodmodeller_api._base import FMFile
 from tqdm import trange
-
-# import xml as xml
-
-import datetime as dt
-
-
-from .zzn import ZZN
-from .logs import lf_factory, error_2D_dict
-=======
-from tqdm import trange
->>>>>>> 1afaa0da
 
 from floodmodeller_api._base import FMFile
 from .xml2d_template import xml2d_template
@@ -86,11 +65,7 @@
 
     _filetype: str = "XML2D"
     _suffix: str = ".xml"
-<<<<<<< HEAD
-    _xsd_loc: str = "http://schema.floodmodeller.com/5.1/2d.xsd"
-=======
     _xsd_loc: str = "http://schema.floodmodeller.com/6.1/2d.xsd"
->>>>>>> 1afaa0da
     # _xsd_loc : str = r"C:\Program Files\Flood Modeller\bin\2d_test.xsd"
 
     def __init__(self, xml_filepath: Union[str, Path] = None):
@@ -101,16 +76,8 @@
                 self._read()
                 self._log_path = self._filepath.with_suffix(".lf2")
             else:
-<<<<<<< HEAD
-                raise NotImplementedError(
-                    "Creating new XML2D files is currently not supported. "
-                    "Please point to an existing xml 2d file"
-                )
-            self._log_path = self._filepath.with_suffix(".lf2")
-=======
                 self._read(from_blank=True)
             
->>>>>>> 1afaa0da
         except Exception as e:
             self._handle_exception(e, when="read")
 
@@ -145,11 +112,7 @@
             "description",
         ]:
             if attr not in self.__dict__:
-<<<<<<< HEAD
-                setattr(self, attr, None)
-=======
                 setattr(self, attr, None)        
->>>>>>> 1afaa0da
 
     def _create_dict(self):
         """Iterate through XML Tree to add all elements as class attributes"""
@@ -270,11 +233,7 @@
 
             elif type(item) == dict:
                 self._recursive_update_xml(item, orig_dict[key], key, list_idx)
-<<<<<<< HEAD
-            elif type(item) == list and key != "variables":
-=======
             elif type(item) == list and type(item[0]) == dict:
->>>>>>> 1afaa0da
                 for i, _item in enumerate(item):
                     if type(_item) == dict:
                         try:
@@ -297,20 +256,13 @@
                             parent.text = str(item)
                         else:
                             # Attribute has been updated
-<<<<<<< HEAD
-                            elem = parent.find(f"{self._ns}{key}")
-                            if elem is not None:
-=======
                             elems = parent.findall(f"{self._ns}{key}")
                             if len(elems) == 1:
                                 elem = elems[0]
->>>>>>> 1afaa0da
                                 if type(item) == list:
                                     elem.text = "\n".join(item)
                                 else:
                                     elem.text = str(item)
-<<<<<<< HEAD
-=======
                             elif len(elems) > 1:
                                 # Handle multiple similar elements
                                 if len(elems) < len(item):
@@ -325,7 +277,6 @@
                                 for i in range(len(elems)):
                                     elems[i].text = item[i]
 
->>>>>>> 1afaa0da
                             else:
                                 parent.set(key, str(item))
                 except KeyError:
@@ -738,238 +689,4 @@
         else:
             print(msg)
 
-<<<<<<< HEAD
-    def simulate(
-        self,
-        method: Optional[str] = "WAIT",
-        raise_on_failure: Optional[bool] = True,
-        precision: Optional[str] = "DEFAULT",
-        enginespath: Optional[str] = "",
-        console_output: Optional[str] = 'simple'
-    ) -> Optional[Popen]:
-
-        """Simulate the XML2D file directly as a subprocess.
-
-        Args:
-            method (str, optional): {'WAIT'} | 'RETURN_PROCESS'
-                'WAIT' - The function waits for the simulation to complete before continuing (This is default)
-                'RETURN_PROCESS' - The function sets the simulation running in background and immediately continues, whilst returning the process object.
-                Defaults to 'WAIT'.
-            raise_on_failure (bool, optional): If True, an exception will be raised if the simulation fails to complete without errors.
-                If set to False, then the script will continue to run even if the simulation fails. If 'method' is set to 'RETURN_PROCESS'
-                then this argument is ignored. Defaults to True.
-            precision (str, optional): {'DEFAULT'} | 'SINGLE' | 'DOUBLE'
-                Define which engine to use for simulation, if set to 'DEFAULT' it will use the precision specified in the IEF. Alternatively,
-                this can be overwritten using 'SINGLE' or 'DOUBLE'.
-            enginespath (str, optional): {''} | '/absolute/path/to/engine/executables'
-                Define where the engine executables are located. This replaces the default location (usual installation folder) if set to
-                anything other than ''.
-            console_output (str, optional): {'simple'} | 'standard' | 'detailed'
-                'simple' - A simple progress bar for the simulation is presented in the console
-                'standard' - The standard Flood Modeller 2D output is presented in the console
-                'detailed' - The most detailed Flood Modeller 2D output is presented in the console
-                Defaults to 'WAIT'.
-
-
-        Raises:
-            UserWarning: Raised if ief filepath not already specified
-
-        Returns:
-            subprocess.Popen(): If method == 'RETURN_PROCESS', the Popen() instance of the process is returned.
-
-        """
-
-        #TODO: 
-        # - Clean up the lf code?
-        # - Remove or sort out get results
-
-        try:
-            if self._filepath == None:
-                raise UserWarning(
-                    "xml2D must be saved to a specific filepath before simulate() can be called."
-                )
-            if precision.upper() == "DEFAULT":
-                precision = "SINGLE"  # defaults to single precision
-                for _, domain in self.domains.items():
-                    if domain['run_data'].get('double_precision') == 'required':
-                        precision = "DOUBLE"
-                        break
-                
-            if enginespath == "":
-                # Default location
-                _enginespath = (r"C:\Program Files\Flood Modeller\bin")
-            else:
-                _enginespath = enginespath
-                if not Path(_enginespath).exists:
-                    raise Exception(
-                        f"Flood Modeller non-default engine path not found! {str(_enginespath)}"
-                    )
-
-            # checking if all schemes used are fast, if so will use FAST.exe
-            # TODO: Add in option to choose to use or not to use if you can
-            is_fast = True
-            for _, domain in self.domains.items():
-                if domain["run_data"]["scheme"] != "FAST":
-                    is_fast = False
-                    break
-
-            if is_fast == True:
-                isis2d_fp = str(Path(_enginespath, "FAST.exe"))
-            elif precision.upper() == "SINGLE":
-                isis2d_fp = str(Path(_enginespath, "ISIS2d.exe"))
-            else:
-                isis2d_fp = str(Path(_enginespath, "ISIS2d_DP.exe"))
-
-            if not Path(isis2d_fp).exists:
-                raise Exception(
-                    f"Flood Modeller engine not found! Expected location: {isis2d_fp}"
-                )
-
-            console_output = console_output.lower()
-            run_command = f'"{isis2d_fp}" {"-q" if console_output != "detailed" else ""} "{self._filepath}"'
-            stdout = DEVNULL if console_output == 'simple' else None
-
-            if method.upper() == "WAIT":
-                # executing simulation
-                print("Executing simulation ... ")
-                process = Popen(
-                    run_command, cwd=os.path.dirname(self._filepath), stdout=stdout
-                )  # execute
-
-                # progress bar based on log files:
-                if console_output == 'simple':
-                    self._init_log_file()
-                    self._update_progress_bar(process)
-
-                while process.poll() is None:
-                    # process is still running
-                    time.sleep(1)
-
-                exitcode = process.returncode
-                self._interpret_exit_code(exitcode, raise_on_failure)
-
-
-            elif method.upper() == "RETURN_PROCESS":
-                # executing simulation
-                print("Executing simulation ...")
-                process = Popen(
-                    run_command, cwd=os.path.dirname(self._filepath), stdout=stdout
-                )  # execute simulation
-                return process
-
-        except Exception as e:
-            self._handle_exception(e, when="simulate")
-
-    def get_log(self):
-        """If log files for the simulation exist, this function returns them as a LF2 class object
-
-        Returns:
-            floodmodeller_api.LF2 class object
-        """
-        if not self._log_path.exists():
-            raise FileNotFoundError("Log file (LF2) not found")
-
-        return lf_factory(self._log_path, "lf2", False)
-
-    def _init_log_file(self):
-        """Checks for a new log file, waiting for its creation if necessary"""
-        # wait for log file to exist
-        log_file_exists = False
-        max_time = time.time() + 10
-
-        while not log_file_exists:
-            time.sleep(0.1)
-            log_file_exists = self._log_path.is_file()
-
-            # timeout
-            if time.time() > max_time:
-                self._no_log_file("log file is expected but not detected")
-                self._lf = None
-                return
-
-        # wait for new log file
-        old_log_file = True
-        max_time = time.time() + 10
-
-        while old_log_file:
-            time.sleep(0.1)
-
-            # difference between now and when log file was last modified
-            last_modified_timestamp = self._log_path.stat().st_mtime
-            last_modified = dt.datetime.fromtimestamp(last_modified_timestamp)
-            time_diff_sec = (dt.datetime.now() - last_modified).total_seconds()
-
-            # it's old if it's over 5 seconds old (TODO: is this robust?)
-            old_log_file = time_diff_sec > 5
-
-            # timeout
-            if time.time() > max_time:
-                self._no_log_file("log file is from previous run")
-                self._lf = None
-                return
-
-        # create LF instance
-        self._lf = lf_factory(self._log_path, "lf2", False)
-
-    def _no_log_file(self, reason):
-        """Warning that there will be no progress bar"""
-
-        print("No progress bar as " + reason + ". Simulation will continue as usual.")
-
-    def _update_progress_bar(self, process: Popen):
-        """Updates progress bar based on log file"""
-
-        # only if there is a log file
-        if self._lf is None:
-            return
-
-        # tqdm progress bar
-        for i in trange(100):
-
-            # Process still running
-            while process.poll() is None:
-
-                time.sleep(0.1)
-
-                # Find progress
-                self._lf.read(suppress_final_step=True)
-                progress = self._lf.report_progress()
-
-                # Reached i% progress => move onto waiting for (i+1)%
-                if progress > i:
-                    break
-
-            # Process stopped
-            if process.poll() is not None:
-
-                # Find final progress
-                self._lf.read(suppress_final_step=True)
-                progress = self._lf.report_progress()
-
-                if progress > i:
-                    pass  # stopped because it completed
-                else:
-                    break  # stopped for another reason
-
-    def _interpret_exit_code(self, exitcode: int, raise_on_failure: bool):
-        """This function will interpret the exit code and tell us if this is good or bad
-
-        Args:
-            exitcode - this is the exitcode from the simulation
-
-        Return:
-            String that explains the exitcode - this might be too much!
-        """
-        try:
-            msg = f"Exit with {exitcode}: {error_2D_dict[exitcode]}"
-        except:
-            msg = f"Exit with {exitcode}: Unknown error occurred!"
-
-        if raise_on_failure and exitcode != 100:
-            raise Exception(msg)
-        else:
-            print(msg)
-
-=======
->>>>>>> 1afaa0da
         