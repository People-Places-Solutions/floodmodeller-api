--- conflicted
+++ resolved
@@ -727,20 +727,13 @@
         except Exception as e:
             self._handle_exception(e, when="remove unit")
 
-<<<<<<< HEAD
-    def insert_unit(  # noqa: C901, PLR0912
-=======
     def insert_unit(  # noqa: C901, PLR0912, PLR0913
->>>>>>> 2316d90e
         self,
         unit,
         add_before=None,
         add_after=None,
         add_at=None,
-<<<<<<< HEAD
-=======
         defer_update=False,
->>>>>>> 2316d90e
     ):
         """Inserts a unit into the dat file.
 
