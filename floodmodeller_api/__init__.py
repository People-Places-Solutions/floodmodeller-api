from .version import __version__

# Import files
from .zzn import ZZN
from .ief import IEF
from .ied import IED
from .dat import DAT
from .inp import INP
<<<<<<< HEAD
from .logs import LF1, LF2
=======
from .xml2d import XML2D
>>>>>>> b31f4dd4

from .util import open_docs<|MERGE_RESOLUTION|>--- conflicted
+++ resolved
@@ -6,10 +6,7 @@
 from .ied import IED
 from .dat import DAT
 from .inp import INP
-<<<<<<< HEAD
 from .logs import LF1, LF2
-=======
 from .xml2d import XML2D
->>>>>>> b31f4dd4
 
 from .util import open_docs