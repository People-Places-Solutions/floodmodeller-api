--- conflicted
+++ resolved
@@ -67,13 +67,8 @@
             if self.type == "FIXED":
                 self.stage = to_float(unit_data[3], 0.0)
 
-<<<<<<< HEAD
-            elif self.type == "NORMAL":
+            elif self.type == "TIDAL":
                 self.tcurve = to_str(unit_data[3], "")
-=======
-            elif self.type == "TIDAL":
-                self.tcurve = _to_str(unit_data[3], "")
->>>>>>> 48e62608
 
             elif self.type == "TIMESERIES":
                 self.tseries = to_str(unit_data[3], "")
