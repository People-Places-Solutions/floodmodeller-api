--- conflicted
+++ resolved
@@ -196,13 +196,7 @@
                     unit_type=block["Type"],
                     subtype=subtype,
                 )
-<<<<<<< HEAD
-                self._all_units.append(
-                    self._unsupported[f"{unit_name} ({block['Type']})"]
-                )
-=======
                 self._all_units.append(self._unsupported[f"{unit_name} ({block['Type']})"])
->>>>>>> ccf686f1
 
         print()
 
