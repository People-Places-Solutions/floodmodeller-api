--- conflicted
+++ resolved
@@ -218,7 +218,6 @@
     )
 
 
-<<<<<<< HEAD
 def test_valid_network(test_workspace: Path):
     """Test against network derived manually."""
     dat = DAT(test_workspace / "network.dat")
@@ -335,7 +334,8 @@
     dat = DAT(test_workspace / "All Units 4_6.DAT")
     with pytest.raises(RuntimeError):
         dat.get_network()
-=======
+
+
 def test_create_and_insert_connectors():
     dat = DAT()
     junction = JUNCTION(comment="hi", labels=["A", "B"])
@@ -350,5 +350,4 @@
     )
     dat.insert_units([junction, lateral, reservoir], add_at=-1)
     assert dat.connectors == {"A": junction, "lat": lateral}
-    assert dat.controls == {"res": reservoir}
->>>>>>> 04585539
+    assert dat.controls == {"res": reservoir}