--- conflicted
+++ resolved
@@ -128,12 +128,7 @@
 
     assert tuflow_converter._xml == expected_xml
     assert tuflow_converter._ief == expected_ief
-<<<<<<< HEAD
-    assert tuflow_converter._dat == expected_dat
-    assert_log_contains(log_path, expected_log)
-=======
     assert_log_equals(log_path, expected_log)
->>>>>>> b9abf3d1
 
     # conversion
     tuflow_converter.convert_model()
@@ -164,9 +159,4 @@
 
     assert tuflow_converter._xml == expected_xml
     assert tuflow_converter._ief == expected_ief
-<<<<<<< HEAD
-    assert tuflow_converter._dat == expected_dat
-    assert_log_contains(log_path, expected_log)
-=======
-    assert_log_equals(log_path, expected_log)
->>>>>>> b9abf3d1
+    assert_log_equals(log_path, expected_log)