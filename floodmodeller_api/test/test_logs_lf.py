import pytest
from floodmodeller_api import LF1, IEF
import os
<<<<<<< HEAD
=======
from pathlib import Path
>>>>>>> 95e2dde3
import pandas as pd


@pytest.fixture
def lf1_fp(test_workspace):
    return os.path.join(test_workspace, "ex3.lf1")


def test_lf1_info_dict(lf1_fp):
    """LF1: Check info dictionary"""
    lf1 = LF1(lf1_fp)
    assert lf1.info["version"] == "5.0.0.7752"
    assert lf1.info["max_system_volume"] == 270549
    assert lf1.info["mass_balance_error"] == -0.03
    assert lf1.info["progress"] == 100


def test_lf1_report_progress(lf1_fp):
    """LF1: Check report_progress()"""
    lf1 = LF1(lf1_fp)
    assert lf1.report_progress() == 100


def test_lf1_to_dataframe(lf1_fp):
    """LF1: Check to_dataframe()"""
    lf1 = LF1(lf1_fp)
    df = lf1.to_dataframe()
    assert df.iloc[0, 3] == 6
    assert df.iloc[-1, -1] == 21.06
    assert df.iloc[4, 0] == -0.07


def test_lf1_from_ief(lf1_fp, test_workspace):
    """LF1: Check IEF.get_lf1()"""
    lf1 = LF1(lf1_fp)

    ief_fp = os.path.join(test_workspace, "ex3.ief")
    ief = IEF(ief_fp)
    lf1_from_ief = ief.get_log()

    assert lf1._filepath == lf1_from_ief._filepath
    assert lf1.info == lf1_from_ief.info
    try:
        pd.testing.assert_frame_equal(lf1.to_dataframe(), lf1_from_ief.to_dataframe())
    except:
        pytest.fail("Dataframes not equal")<|MERGE_RESOLUTION|>--- conflicted
+++ resolved
@@ -1,10 +1,7 @@
 import pytest
 from floodmodeller_api import LF1, IEF
 import os
-<<<<<<< HEAD
-=======
 from pathlib import Path
->>>>>>> 95e2dde3
 import pandas as pd
 
 
