"""
Flood Modeller Python API
Copyright (C) 2025 Jacobs U.K. Limited

This program is free software: you can redistribute it and/or modify it under the terms of the GNU General Public License
as published by the Free Software Foundation, either version 3 of the License, or (at your option) any later version.

This program is distributed in the hope that it will be useful, but WITHOUT ANY WARRANTY; without even the implied warranty
of MERCHANTABILITY or FITNESS FOR A PARTICULAR PURPOSE.  See the GNU General Public License for more details.

You should have received a copy of the GNU General Public License along with this program.  If not, see https://www.gnu.org/licenses/.

If you have any query about this program or this License, please contact us at support@floodmodeller.com or write to the following
address: Jacobs UK Limited, Flood Modeller, Cottons Centre, Cottons Lane, London, SE1 2QG, United Kingdom.
"""

from __future__ import annotations

import datetime as dt
import time
from typing import TYPE_CHECKING

import pandas as pd

from .._base import FMFile
from ..util import handle_exception
from .lf_helpers import state_factory
from .lf_params import (
    lf1_steady_data_to_extract,
    lf1_unsteady_data_to_extract,
    lf2_data_to_extract,
)

if TYPE_CHECKING:
    from pathlib import Path


OLD_FILE = 5
LOG_TIMEOUT = 10


class LF(FMFile):
    """Reads and processes Flood Modeller log file

    Args:
        lf1_filepath (str): Full filepath to model log file
        data_to_extract (dict): Dictionary defining each line type to parse
        steady (bool): True if for a steady-state simulation

    Output:
        Initiates 'LF' class object
    """

    @handle_exception(when="read")
    def __init__(
        self,
        lf_filepath: str | Path | None,
        data_to_extract: dict[str, dict],
        steady: bool = False,
    ):
        FMFile.__init__(self, lf_filepath)

        self._data_to_extract = data_to_extract
        self._init_counters()
        self._init_parsers()
        self._state = state_factory(steady, self._extracted_data)

        self._read()

    def _read(self, force_reread: bool = False, suppress_final_step: bool = False):
        # Read LF file
        with open(self._filepath) as lf_file:
            self._raw_data = [line.rstrip("\n") for line in lf_file]

        # Force rereading from start of file
        if force_reread is True:
            self._del_attributes()
            self._init_counters()
            self._init_parsers()

        # Process file
        self._update_data()

        if not suppress_final_step:
            self._set_attributes()

    def read(self, force_reread: bool = False, suppress_final_step: bool = False) -> None:
        """Reads log file

        Args:
            force_reread (bool): If False, starts reading from where it stopped last time. If True, starts reading from the start of the file.
            suppress_final_step (bool): If False, dataframes and dictionary are not created as attributes.

        """

        self._read(force_reread, suppress_final_step)

    def _init_counters(self):
        """Initialises counters that keep track of file during simulation"""

        self._no_lines = 0  # number of lines that have been read so far
        self._no_iters = 0  # number of iterations so far

    def _init_parsers(self):
        """Creates dictionary of Parser objects for each entry in data_to_extract"""

        self._extracted_data = {}

        for key in self._data_to_extract:
            subdictionary = self._data_to_extract[key]
            subdictionary_class = subdictionary["class"]
            subdictionary_kwargs = {k: v for k, v in subdictionary.items() if k != "class"}
            subdictionary_kwargs["name"] = key
            self._extracted_data[key] = subdictionary_class(**subdictionary_kwargs)

    def _update_data(self):
        """Updates value of each Parser object based on raw data"""

        # loop through lines that haven't already been read
        raw_lines = self._raw_data[self._no_lines :]
        for raw_line in raw_lines:
            # loop through parser types
            for key in self._data_to_extract:
                parser = self._extracted_data[key]

                # lines which start with prefix
                if raw_line.startswith(parser.prefix):
                    # store everything after prefix
                    end_of_line = raw_line.split(parser.prefix)[1].lstrip()
                    parser.process_line(end_of_line)

                    # index marks the end of an iteration
                    if parser.is_index is True:
                        self._sync_cols()
                        self._no_iters += 1

            # update counter
            self._no_lines += 1

    def _get_index(self):
        """Finds key and dataframe for variable that is the index"""

        for k, v in self._data_to_extract.items():
            if "is_index" in v:
                return k, self._extracted_data[k].data.get_value()

        msg = "No index variable found"
        raise Exception(msg)

    def _set_attributes(self):
        """Makes each Parser value an attribute; "last" values in dictionary"""

        index_key, index_df = self._get_index()

        info = {}

        for key in self._data_to_extract:
            data_type = self._data_to_extract[key]["data_type"]
            value = self._extracted_data[key].data.get_value(index_key, index_df)

            if data_type == "all":
                setattr(self, key, value)
            elif data_type == "last" and value is not None:
                info[key] = value

        self.info = info

    def _del_attributes(self):
        """Deletes each Parser value direct attribute of LF"""

        for key in self._data_to_extract:
            data_type = self._data_to_extract[key]["data_type"]
            if data_type == "all":
                delattr(self, key)

        delattr(self, "info")

    def to_dataframe(self, variable: str = "all", *, include_tuflow: bool = False) -> pd.DataFrame:
        """Collects parameter values that change throughout simulation into a dataframe

        Args:
            include_tuflow (bool): Include diagnostics for linked TUFLOW models

        Returns:
            pd.DataFrame: DataFrame of log file parameters indexed by simulation time (unsteady) or network iterations (steady)
        """

<<<<<<< HEAD
        data_type_all = {
=======
        lf_df_data = {
>>>>>>> 797d3024
            k: getattr(self, k)
            for k, v in self._data_to_extract.items()
            if v["data_type"] == "all"  # with entries every iteration
            and (include_tuflow or "tuflow" not in k)  # tuflow-related only if requested
            and (variable in ("all", k, *v.get("subheaders", [])))  # if it or all are requested
        }

        if lf_df_data == {}:
            msg = f"No data extracted for variable '{variable}'"
            raise ValueError(msg)

        lf_df = pd.concat(lf_df_data, axis=1)
        lf_df.columns = lf_df.columns.droplevel()
        if variable != "all":
            lf_df = lf_df[variable]  # otherwise subheaders result in extra columns
        return lf_df.sort_index()

    def _sync_cols(self):
        """Ensures Parser values (of type "all") have an entry each iteration"""

        # loop through parser types
        for key in self._data_to_extract:
            parser = self._extracted_data[key]

            # sync parser types that are not the index
            if (
                parser.is_index is False  # if their number of values is not in sync
                and parser.data_type == "all"
                and parser.data.no_values < (self._no_iters + int(parser.before_index))
            ):
                # append nan to the list
                parser.data.update(parser._nan)

    def _print_no_lines(self):
        """Prints number of lines that have been read so far"""

        print("Last line read: " + str(self._no_lines))

    def report_progress(self) -> float:
        """Returns progress for unsteady simulations

        Returns:
            float: Last progress percentage recorded in log file
        """

        return self._state.report_progress()


class LF1(LF):
    """Reads and processes Flood Modeller 1D log file '.lf1'

    Args:
        lf1_filepath (str): Full filepath to model lf1 file
        steady (bool): True for steady-state simulations

    **Attributes (unsteady)**

    Args:
        info (dict): Parameters with one value per simulation
        mass_error (pandas.DataFrame): Mass error
        timestep (pandas.DataFrame): Timestep
        elapsed (pandas.DataFrame): Elapsed
        tuflow_vol (pandas.DataFrame): TUFLOW HPC Vol
        tuflow_n_wet (pandas.DataFrame): TUFLOW HPC nWet
        tuflow_dt (pandas.DataFrame): TUFLOW HPC dt
        simulated (pandas.DataFrame): Simulated
        iterations (pandas.DataFrame): PlotI1
        convergence (pandas.DataFrame): PlotC1
        flow (pandas.DataFrame): PlotF1

    **Attributes (steady)**

    Args:
        info (dict): Parameters with one value per simulation
        network_iteration (pandas.DataFrame): Network iteration
        largest_change_in_split_from_last_iteration (pandas.DataFrame): Largest change in split from last iteration

    Output:
        Initiates 'LF1' class object
    """

    _filetype: str = "LF1"
    _suffix: str = ".lf1"

    def __init__(self, lf_filepath: str | Path | None, steady: bool = False):
        if steady is False:
            data_to_extract = lf1_unsteady_data_to_extract
        else:
            data_to_extract = lf1_steady_data_to_extract

        super().__init__(lf_filepath, data_to_extract, steady)


class LF2(LF):
    """Reads and processes Flood Modeller 1D log file '.lf2'

    Args:
        lf2_filepath (str): Full filepath to model lf2 file

    **Attributes**

    Args:
        info (dict): Parameters with one value per simulation
        simulated (pandas.DataFrame): Simulated
        wet_cells (pandas.DataFrame): Wet cells
        2D_boundary_inflow (pandas.DataFrame): 2D boundary inflow
        2D_boundary_outflow (pandas.DataFrame): 2D boundary outflow
        1D_link_flow (pandas.DataFrame): 1D link flow
        change_in_volume (pandas.DataFrame): Change in volume
        volume (pandas.DataFrame): Volume
        inst_mass_err (pandas.DataFrame): Inst mass error
        mass_error (pandas.DataFrame): Mass error
        largest_cr (pandas.DataFrame): Largest Cr
        elapsed (pandas.DataFrame): Elapsed

    Output:
        Initiates 'LF2' class object
    """

    _filetype: str = "LF2"
    _suffix: str = ".lf2"

    def __init__(self, lf_filepath: str | Path | None):
        data_to_extract = {
            **lf1_unsteady_data_to_extract,
            **lf2_data_to_extract,
        }

        super().__init__(lf_filepath, data_to_extract, steady=False)


def create_lf(filepath: Path, suffix: str) -> LF1 | LF2 | None:
    """Checks for a new log file, waiting for its creation if necessary"""

    def _no_log_file(reason: str) -> None:
        print(f"No progress bar as {reason}. Simulation will continue as usual.")

    # ensure progress bar is supported
    if suffix not in {"lf1", "lf2"}:
        _no_log_file("log file must have suffix lf1 or lf2")
        return None

    # wait for log file to exist
    log_file_exists = False
    max_time = time.time() + LOG_TIMEOUT

    while not log_file_exists:
        time.sleep(0.1)

        log_file_exists = filepath.is_file()

        # timeout
        if (not log_file_exists) and (time.time() > max_time):
            _no_log_file("log file is expected but not detected")
            return None

    # wait for new log file
    old_log_file = True
    max_time = time.time() + LOG_TIMEOUT

    while old_log_file:
        time.sleep(0.1)

        # difference between now and when log file was last modified
        last_modified_timestamp = filepath.stat().st_mtime
        last_modified = dt.datetime.fromtimestamp(last_modified_timestamp)
        time_diff_sec = (dt.datetime.now() - last_modified).total_seconds()

        # it's old if it's over OLD_FILE seconds old
        old_log_file = time_diff_sec > OLD_FILE

        # timeout
        if old_log_file and (time.time() > max_time):
            _no_log_file("log file is from previous run")
            return None

    # create LF instance
    return LF1(filepath) if suffix == "lf1" else LF2(filepath)<|MERGE_RESOLUTION|>--- conflicted
+++ resolved
@@ -185,11 +185,7 @@
             pd.DataFrame: DataFrame of log file parameters indexed by simulation time (unsteady) or network iterations (steady)
         """
 
-<<<<<<< HEAD
-        data_type_all = {
-=======
         lf_df_data = {
->>>>>>> 797d3024
             k: getattr(self, k)
             for k, v in self._data_to_extract.items()
             if v["data_type"] == "all"  # with entries every iteration
