--- conflicted
+++ resolved
@@ -28,9 +28,5 @@
     long_description=readme_txt,
     long_description_content_type="text/markdown",
     include_package_data=True,
-<<<<<<< HEAD
-    install_requires=["pandas", "tqdm"],
-=======
-    install_requires=["pandas", "lxml"],
->>>>>>> b31f4dd4
+    install_requires=["pandas", "lxml", "tqdm"],
 )