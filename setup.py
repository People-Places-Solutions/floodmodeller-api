from setuptools import setup

with open("README.md") as f:
    readme_txt = f.read()

exec(open("floodmodeller_api/version.py").read())

setup(
<<<<<<< HEAD
   name='floodmodeller_api',
   version=__version__,
   author='Jacobs',
   author_email='joe.pierce@jacobs.com',
   packages=[
       'floodmodeller_api',
       'floodmodeller_api.units',
       'floodmodeller_api.validation',
       'floodmodeller_api.urban1d'
       ],
   scripts=[],
   project_urls={
       'API Documentation': 'https://help.floodmodeller.com/api/',
       'Flood Modeller Homepage': 'https://www.floodmodeller.com/',
       'Contact & Support' : 'https://www.floodmodeller.com/contact'
   },
   license='GNU General Public License V3. Copyright (C) 2022 Jacobs U.K. Limited.',
   license_file='LICENSE.txt',
   description='Extends the functionality of Flood Modeller to python users',
   long_description=readme_txt,
   long_description_content_type="text/markdown",
   include_package_data=True,
   install_requires=[
       "pandas"
   ]
=======
    name="floodmodeller_api",
    version=__version__,
    author="Jacobs",
    author_email="joe.pierce@jacobs.com",
    packages=["floodmodeller_api", "floodmodeller_api.units"],
    scripts=[],
    project_urls={
        "API Documentation": "https://help.floodmodeller.com/api/",
        "Flood Modeller Homepage": "https://www.floodmodeller.com/",
        "Contact & Support": "https://www.floodmodeller.com/contact",
    },
    license="GNU General Public License V3. Copyright (C) 2022 Jacobs U.K. Limited.",
    license_file="LICENSE.txt",
    description="Extends the functionality of Flood Modeller to python users",
    long_description=readme_txt,
    long_description_content_type="text/markdown",
    include_package_data=True,
    install_requires=["pandas"],
>>>>>>> 2ca14145
)<|MERGE_RESOLUTION|>--- conflicted
+++ resolved
@@ -6,38 +6,16 @@
 exec(open("floodmodeller_api/version.py").read())
 
 setup(
-<<<<<<< HEAD
-   name='floodmodeller_api',
-   version=__version__,
-   author='Jacobs',
-   author_email='joe.pierce@jacobs.com',
-   packages=[
-       'floodmodeller_api',
-       'floodmodeller_api.units',
-       'floodmodeller_api.validation',
-       'floodmodeller_api.urban1d'
-       ],
-   scripts=[],
-   project_urls={
-       'API Documentation': 'https://help.floodmodeller.com/api/',
-       'Flood Modeller Homepage': 'https://www.floodmodeller.com/',
-       'Contact & Support' : 'https://www.floodmodeller.com/contact'
-   },
-   license='GNU General Public License V3. Copyright (C) 2022 Jacobs U.K. Limited.',
-   license_file='LICENSE.txt',
-   description='Extends the functionality of Flood Modeller to python users',
-   long_description=readme_txt,
-   long_description_content_type="text/markdown",
-   include_package_data=True,
-   install_requires=[
-       "pandas"
-   ]
-=======
     name="floodmodeller_api",
     version=__version__,
     author="Jacobs",
     author_email="joe.pierce@jacobs.com",
-    packages=["floodmodeller_api", "floodmodeller_api.units"],
+    packages=[
+        "floodmodeller_api",
+        "floodmodeller_api.units",
+        "floodmodeller_api.validation",
+        "floodmodeller_api.urban1d",
+    ],
     scripts=[],
     project_urls={
         "API Documentation": "https://help.floodmodeller.com/api/",
@@ -51,5 +29,4 @@
     long_description_content_type="text/markdown",
     include_package_data=True,
     install_requires=["pandas"],
->>>>>>> 2ca14145
 )